--- conflicted
+++ resolved
@@ -852,12 +852,9 @@
           mStableFlag(stableFlag),
           mInDoneHandlerFlag(false),
           mKeepFlag(false),
-<<<<<<< HEAD
           mPendingAvailableFlag(false),
-=======
           mForceDeleteObjectStoreBlockFlag(false),
           mWriteIdIssuedFlag(false),
->>>>>>> 08b18f83
           mChunkList(ChunkManager::kChunkLruList),
           mChunkDirList(ChunkDirInfo::kChunkDirList),
           mRenamesInFlight(0),
@@ -1165,6 +1162,7 @@
         } else {
             mReadableNotifyHead = op;
         }
+        mReadableNotifyTail = op;
         if (IsChunkReadable()) {
             WaitChunkReadableDone(IsStale() ? -EIO : 0);
         }
@@ -1196,12 +1194,9 @@
     bool                        mStableFlag:1;
     bool                        mInDoneHandlerFlag:1;
     bool                        mKeepFlag:1;
-<<<<<<< HEAD
     bool                        mPendingAvailableFlag:1;
-=======
     bool                        mForceDeleteObjectStoreBlockFlag:1;
     bool                        mWriteIdIssuedFlag:1;
->>>>>>> 08b18f83
     ChunkManager::ChunkListType mChunkList:2;
     ChunkDirInfo::ChunkListType mChunkDirList:2;
     unsigned int                mRenamesInFlight:19;
@@ -1302,7 +1297,6 @@
     ChunkInfoHandle& operator=(const  ChunkInfoHandle&);
 };
 
-<<<<<<< HEAD
 class PendingNotifyLostChunks : public LinearHash<
     KVPair<kfsChunkId_t, kfsSeq_t>,
     KeyCompare<kfsChunkId_t>,
@@ -1454,7 +1448,6 @@
     ScheduleNotifyLostChunk();
 }
 
-=======
 inline bool
 ChunkInfoHandle::ScheduleObjTableCleanup(
     ChunkInfoHandle::ChunkLists* chunkInfoLists)
@@ -1470,7 +1463,6 @@
     return true;
 }
 
->>>>>>> 08b18f83
 inline ChunkInfoHandle*
 ChunkManager::AddMapping(ChunkInfoHandle* cih)
 {
@@ -2028,12 +2020,10 @@
       mDirCheckFailureSimulatorInterval(-1),
       mChunkSizeSkipHeaderVerifyFlag(false),
       mVersionChangePermitWritesInFlightFlag(true),
-<<<<<<< HEAD
       mMinChunkCountForHelloResume(1 << 10),
       mPendingNotifyLostChunks(0),
       mCorruptChunkOp(-1),
       mLastPendingInFlight(),
-=======
       mDiskIoRequestAffinityFlag(false),
       mDiskIoSerializeMetaRequestsFlag(true),
       mObjStoreIoRequestAffinityFlag(true),
@@ -2046,7 +2036,6 @@
       mObjStoreBlockMaxNonStableDisconnectedTime(LEASE_INTERVAL_SECS * 3 / 2),
       mObjBlockDiscardMinMetaUptime(90),
       mObjStoreIoThreadCount(-1),
->>>>>>> 08b18f83
       mRand(),
       mChunkHeaderBuffer()
 {
@@ -2405,11 +2394,9 @@
     mVersionChangePermitWritesInFlightFlag = prop.getValue(
         "chunkServer.versionChangePermitWritesInFlight",
         mVersionChangePermitWritesInFlightFlag ? 1 : 0) != 0;
-<<<<<<< HEAD
     mMinChunkCountForHelloResume = prop.getValue(
         "chunkServer.minChunkCountForHelloResume",
         mMinChunkCountForHelloResume);
-=======
     mDiskIoRequestAffinityFlag = prop.getValue(
         "chunkServer.diskIoRequestAffinity",
         mDiskIoRequestAffinityFlag ? 1 : 0) != 0;
@@ -2448,7 +2435,6 @@
     if (prevObjStoreBufferDataRatio != mObjStoreBufferDataRatio) {
         mObjStoreMaxWritableBlocks = -1;
     }
->>>>>>> 08b18f83
     mDirChecker.SetFsIdPrefix(mFsIdFileNamePrefix);
     SetDirCheckerIoTimeout();
     ClientSM::SetParameters(prop);
@@ -2919,16 +2905,14 @@
         cih->Delete(mChunkInfoLists);
         return -EFAULT;
     }
-<<<<<<< HEAD
     PendingNotifyLostChunks::Remove(mPendingNotifyLostChunks, chunkId);
     KFS_LOG_STREAM_INFO << "Creating chunk: " << MakeChunkPathname(cih) <<
-=======
+    KFS_LOG_EOM;
     if (cih->chunkInfo.chunkVersion < 0 &&
             ! cih->ScheduleObjTableCleanup(mChunkInfoLists)) {
         die("alloc object schedule cleanup failure");
     }
     KFS_LOG_STREAM_INFO << "creating chunk: " << MakeChunkPathname(cih) <<
->>>>>>> 08b18f83
     KFS_LOG_EOM;
     int ret = OpenChunk(cih, O_RDWR | O_CREAT);
     if (ret < 0) {
@@ -3412,16 +3396,10 @@
     string err;
     const int ret = DiskIo::Rename(
         s.c_str(), staleChunkPathname.c_str(), cb, &err) ? 0 : -1;
-<<<<<<< HEAD
-    KFS_LOG_STREAM_INFO <<
-        "moving chunk " << cih->chunkInfo.chunkId <<
-        " to stale chunks dir " << staleChunkPathname <<
-=======
     KFS_LOG_STREAM(0 == ret ?
             MsgLogger::kLogLevelNOTICE : MsgLogger::kLogLevelERROR) <<
         "moving chunk " << cih->chunkInfo.chunkId <<
-        " to staleChunks dir " << staleChunkPathname <<
->>>>>>> 08b18f83
+        " to stale chunks dir " << staleChunkPathname <<
         (ret == 0 ? " ok" : " error:") << err <<
     KFS_LOG_EOM;
     return ret;
@@ -4345,14 +4323,9 @@
         Release(*cih);
     } else {
         KFS_LOG_STREAM_INFO <<
-<<<<<<< HEAD
-            "did not release chunk " << cih->chunkInfo.chunkId <<
-            " on close;  might give up lease" <<
-=======
             "chunk: " << cih->chunkInfo.chunkId <<
             " version: " << cih->chunkInfo.chunkVersion <<
             " not released on close; might give up lease" <<
->>>>>>> 08b18f83
         KFS_LOG_EOM;
         gLeaseClerk.RelinquishLease(
             cih->chunkInfo.chunkId, cih->chunkInfo.chunkVersion,
@@ -5068,21 +5041,11 @@
         " corrupted: " << mCounters.mCorruptedChunksCount <<
     KFS_LOG_EOM;
 
-<<<<<<< HEAD
-    // This op will get deleted when we get an ack from the metaserver
-    bool stableFlag = false;
-    NotifyLostChunk(
-        cih->chunkInfo.chunkId, cih->GetTargetStateAndVersion(stableFlag));
-    ScheduleNotifyLostChunk();
-    // Meta server automatically cleans up leases for corrupted chunks.
-    gLeaseClerk.UnRegisterLease(cih->chunkInfo.chunkId);
-=======
     if (0 <= cih->chunkInfo.chunkVersion) {
-        // This op will get deleted when we get an ack from the metaserver
-        CorruptChunkOp* const op = new CorruptChunkOp(
-            0, cih->chunkInfo.fileId, cih->chunkInfo.chunkId);
-        op->isChunkLost = err == 0;
-        gMetaServerSM.EnqueueOp(op);
+        bool stableFlag = false;
+        NotifyLostChunk(
+            cih->chunkInfo.chunkId, cih->GetTargetStateAndVersion(stableFlag));
+        ScheduleNotifyLostChunk();
         // Meta server automatically cleans up leases for corrupted chunks.
         gLeaseClerk.UnRegisterLease(cih->chunkInfo.chunkId,
             cih->chunkInfo.chunkVersion);
@@ -5090,7 +5053,6 @@
         gLeaseClerk.RelinquishLease(cih->chunkInfo.chunkId,
             cih->chunkInfo.chunkVersion, cih->chunkInfo.chunkSize);
     }
->>>>>>> 08b18f83
 }
 
 void
@@ -5173,17 +5135,11 @@
         ChunkDirInfo::ChunkLists& list = dir.chunkLists[i];
         ChunkInfoHandle* cih;
         while ((cih = ChunkDirList::Front(list))) {
-<<<<<<< HEAD
             const kfsChunkId_t chunkId    = cih->chunkInfo.chunkId;
             bool               stableFlag = false;
             const kfsSeq_t     chunkVers  =
                 cih->GetTargetStateAndVersion(stableFlag);
             const kfsFileId_t  fileId     = cih->chunkInfo.fileId;
-=======
-            const kfsChunkId_t chunkId = cih->chunkInfo.chunkId;
-            const kfsFileId_t  fileId  = cih->chunkInfo.fileId;
-            const kfsSeq_t     version = cih->chunkInfo.chunkVersion;
->>>>>>> 08b18f83
             // get rid of chunkid from our list
             const bool staleFlag = staleChunksFlag || cih->IsStale();
             ChunkInfoHandle** const ci = mChunkTable.Find(chunkId);
@@ -5198,45 +5154,14 @@
             if (staleFlag || ! ci || *ci != cih) {
                 continue;
             }
-<<<<<<< HEAD
             if (NotifyLostChunk(chunkId, chunkVers)) {
                 KFS_LOG_STREAM_DEBUG <<
-                    "lost chunk: " << chunkId <<
-                    " file: "      << fileId <<
+                    "lost"
+                    " chunk: "   << chunkId <<
+                    " version: " << chunkVers <<
+                    " file: "    << fileId <<
                 KFS_LOG_EOM;
                 mCounters.mDirLostChunkCount++;
-=======
-            KFS_LOG_STREAM_INFO <<
-                "lost"
-                " chunk: "   << chunkId <<
-                " version: " << version <<
-                " file: "    << fileId <<
-            KFS_LOG_EOM;
-            mCounters.mDirLostChunkCount++;
-            if (! gMetaServerSM.IsConnected()) {
-                // If no connection exists then the meta server assumes that
-                // the chunks are lost anyway, and the inventory synchronization
-                // in the meta hello is sufficient on re-connect.
-                continue;
-            }
-            if (! op) {
-                op = new CorruptChunkOp(0, fileId, chunkId, dname);
-                // Do not count as corrupt.
-                op->isChunkLost = true;
-                dname = 0;
-            } else {
-                op->fid     = fileId;
-                op->chunkId = chunkId;
-                op->chunkDir.clear();
-            }
-            const int ref = op->Ref();
-            gMetaServerSM.EnqueueOp(op);
-            assert(op->GetRef() >= ref);
-            if (op->GetRef() > ref) {
-                // Op in flight / queued allocate a new one.
-                op->UnRef();
-                op = 0;
->>>>>>> 08b18f83
             }
         }
     }
@@ -7255,7 +7180,6 @@
         return -EINVAL;
     }
     availableChunksOpInFlightFlag = false;
-<<<<<<< HEAD
     // In case of meta server disconnect:
     // re-queue the chunks that were part of the last op, unless these
     // were modified or "touched" in any way.
@@ -7275,8 +7199,13 @@
         if (metaDownFlag) {
             gChunkManager.InsertLastInFlight(chunkId);
         }
-        ChunkInfoHandle* cih = 0;
-        if (gChunkManager.GetChunkInfoHandle(chunkId, &cih) != 0 ||
+        const bool             kAddObjectBlockMappingFlag = false;
+        ChunkInfoHandle* const cih                        =
+            gChunkManager.GetChunkInfoHandle(
+                chunkId,
+                availableChunksOp.chunks[i].second,
+                kAddObjectBlockMappingFlag);
+            if (! cih ||
                 ! cih ||
                 ! cih->IsPendingAvailable() ||
                 cih->chunkInfo.chunkVersion !=
@@ -7292,37 +7221,6 @@
             if (cih && cih->IsPendingAvailable() &&
                     &(cih->GetDirInfo()) == this) {
                 cih->SetPendingAvailable(false); // Reset.
-=======
-    if (availableChunksOp.status < 0 && availableSpace >= 0 &&
-            ! notifyAvailableChunksStartFlag &&
-            ! gMetaServerSM.IsConnected()) {
-        // Meta server disconnect.
-        // Re-queue the chunks that were part of the last op, unless these
-        // were modified or "touched" in any way.
-        // The chunks need to be removed from the chunk table to effectively
-        // prevent the chunk ids to be sent in the chunk server hello.
-        // All this isn't strictly nesessary though as the chunk ids would be
-        // send on the chunk server restart anyway if the newly available chunk
-        // directory would still be "available".
-        const bool kAddObjectBlockMappingFlag = false;
-        for (int i = 0; i < availableChunksOp.numChunks; i++) {
-            ChunkInfoHandle* const cih = gChunkManager.GetChunkInfoHandle(
-                availableChunksOp.chunks[i].first,
-                availableChunksOp.chunks[i].second,
-                kAddObjectBlockMappingFlag);
-            if (! cih ||
-                    cih->chunkInfo.chunkVersion !=
-                        availableChunksOp.chunks[i].second ||
-                    &(cih->GetDirInfo()) != this ||
-                    ! cih->IsChunkReadable() ||
-                    cih->IsRenameInFlight() ||
-                    cih->IsStale() ||
-                    cih->IsBeingReplicated() ||
-                    cih->readChunkMetaOp ||
-                    cih->dataFH ||
-                    cih->chunkInfo.AreChecksumsLoaded()) {
-                continue;
->>>>>>> 08b18f83
             }
             continue;
         }
