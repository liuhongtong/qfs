--- conflicted
+++ resolved
@@ -178,29 +178,11 @@
     > DispatchedOps;
     class Auth;
 
-    NetConnectionPtr    mNetConnection;
-    ServerLocation      mLocation;
+    NetConnectionPtr   mNetConnection;
+    ServerLocation     mLocation;
     /// Assign a sequence # for each op we send to the remote server
-    kfsSeq_t            mSeqnum;
+    kfsSeq_t           mSeqnum;
     /// Queue of outstanding ops sent to remote server.
-<<<<<<< HEAD
-    DispatchedOps       mDispatchedOps;
-    kfsSeq_t            mReplySeqNum;
-    int                 mReplyNumBytes;
-    int                 mRecursionCount;
-    time_t              mLastRecvTime;
-    string              mSessionId;
-    CryptoKeys::Key     mSessionKey;
-    bool                mShutdownSslFlag;
-    bool                mSslShutdownInProgressFlag;
-    time_t              mCurrentSessionExpirationTime;
-    time_t              mSessionExpirationTime;
-    IOBuffer::IStream   mIStream;
-    IOBuffer::WOStream  mWOStream;
-    SMList*             mList;
-    SMList::iterator    mListIt;
-    int                 mConnectCount;
-=======
     DispatchedOps      mDispatchedOps;
     kfsSeq_t           mReplySeqNum;
     int                mReplyNumBytes;
@@ -216,9 +198,7 @@
     IOBuffer::WOStream mWOStream;
     SMList*            mList;
     SMList::iterator   mListIt;
-
-    RemoteSyncSM(const ServerLocation& location);
->>>>>>> 8d0ef011
+    int                mConnectCount;
 
     RemoteSyncSM(
         const ServerLocation& location,
