--- conflicted
+++ resolved
@@ -1174,20 +1174,6 @@
             // forward the close only if it was accepted by the chunk
             // manager. The chunk manager can reject a close if the
             // chunk is being written to by multiple record appenders
-<<<<<<< HEAD
-            if (hasWriteId && ! gChunkManager.IsValidWriteId(writeId)) {
-                if (needAck) {
-                    status    = -EINVAL;
-                    statusMsg = "invalid write id ";
-                    AppendDecIntToString(statusMsg, writeId);
-                    KFS_LOG_STREAM_ERROR <<
-                        "seq: "    << seq <<
-                        " "        << statusMsg  <<
-                        " wid: "   << writeId <<
-                        " mypos: " << myPos <<
-                        " peer: "  << peerLoc <<
-                    KFS_LOG_EOM;
-=======
             if (hasWriteId) {
                 const bool waitReadableFlag = clnt && chunkVersion < 0;
                 if (waitReadableFlag) {
@@ -1206,7 +1192,6 @@
                 }
                 if (waitReadableFlag && 0 == ret) {
                     return;
->>>>>>> 08b18f83
                 }
             } else {
                 needToForward = gChunkManager.CloseChunk(
@@ -1308,14 +1293,10 @@
     }
     // Check if chunk exists, if it does then load chunk meta data.
     SET_HANDLER(this, &AllocChunkOp::HandleChunkMetaReadDone);
-<<<<<<< HEAD
     startGeneration = gMetaServerSM.GetGenerationCount();
-    int res = gChunkManager.ReadChunkMetadata(chunkId, this);
-=======
     const bool addObjectBlockMappingFlag = mustExistFlag;
     int res = gChunkManager.ReadChunkMetadata(chunkId, chunkVersion, this,
         addObjectBlockMappingFlag);
->>>>>>> 08b18f83
     if (res == 0) {
         // The completion handler will be or already invoked: "this" might not
         // be valid at this point, as it might have been deleted already:
@@ -1323,11 +1304,7 @@
         if (deleteIfExistsFlag) {
             die("chunk deletion failed");
         }
-<<<<<<< HEAD
         return; // The completion handler will be or have already been invoked.
-=======
-        return;
->>>>>>> 08b18f83
     }
     if (! mustExistFlag && res == -EBADF) {
         // Allocate new chunk.
@@ -1529,14 +1506,10 @@
         return;
     }
     SET_HANDLER(this, &MakeChunkStableOp::HandleChunkMetaReadDone);
-<<<<<<< HEAD
     startGeneration = gMetaServerSM.GetGenerationCount();
-    const int ret = gChunkManager.ReadChunkMetadata(chunkId, this);
-=======
     const bool kAddObjectBlockMappingFlag = false;
     const int ret = gChunkManager.ReadChunkMetadata(
         chunkId, chunkVersion, this, kAddObjectBlockMappingFlag);
->>>>>>> 08b18f83
     if (ret < 0) {
         status = ret;
         gLogger.Submit(this);
@@ -1601,10 +1574,11 @@
 void
 ChangeChunkVersOp::Execute()
 {
-    if (verifyStableFlag) {
+    if (verifyStableFlag && 0 <= chunkVersion) {
         // Bypass meta data load, if only chunk version check is required.
-        const ChunkInfo_t* const ci = gChunkManager.GetChunkInfo(chunkId);
-        if (! ci || gChunkManager.IsChunkReadable(chunkId)) {
+        const ChunkInfo_t* const ci =
+            gChunkManager.GetChunkInfo(chunkId, chunkVersion);
+        if (! ci || gChunkManager.IsChunkReadable(chunkId, chunkVersion)) {
             if (! ci) {
                 statusMsg = "no such chunk";
                 status    = -ENOENT;
@@ -1622,14 +1596,10 @@
         }
     }
     SET_HANDLER(this, &ChangeChunkVersOp::HandleChunkMetaReadDone);
-<<<<<<< HEAD
     startGeneration = gMetaServerSM.GetGenerationCount();
-    const int ret = gChunkManager.ReadChunkMetadata(chunkId, this);
-=======
     const bool kAddObjectBlockMappingFlag = false;
     const int ret = gChunkManager.ReadChunkMetadata(
         chunkId, chunkVersion, this, kAddObjectBlockMappingFlag);
->>>>>>> 08b18f83
     if (ret < 0) {
         status = -EINVAL;
         gLogger.Submit(this);
@@ -3414,23 +3384,19 @@
         os << hex;
     }
     os <<
-<<<<<<< HEAD
-        "CLOSE \r\n" <<
-        (shortRpcFormatFlag ? "c:" : "Cseq: ") << seq << "\r\n";
+    "CLOSE \r\n" <<
+    (shortRpcFormatFlag ? "c:" : "Cseq: ") << seq << "\r\n"
+    ;
     if (! shortRpcFormatFlag) {
         os << "Version: " << KFS_VERSION_STR << "\r\n";
     }
-    os << (shortRpcFormatFlag ? "A:" : "Need-ack: ") <<
-        (needAck ? 1 : 0) << "\r\n";
-=======
-        "CLOSE \r\n"
-        "Cseq: "          << seq               << "\r\n"
-        "Version: "       << KFS_VERSION_STR   << "\r\n"
-        "Need-ack: "      << (needAck ? 1 : 0) << "\r\n"
-        "Chunk-version: " << chunkVersion      << "\r\n"
+    os <<
+    (shortRpcFormatFlag ? "A:" : "Need-ack: ") <<
+        (needAck ? 1 : 0) << "\r\n" <<
+    (shortRpcFormatFlag ? "V:" : "Chunk-version: ") <<
+        chunkVersion    << "\r\n"
     ;
->>>>>>> 08b18f83
-    if (numServers > 0) {
+    if (0 < numServers) {
         WriteServers(os, *this, hasWriteId);
     }
     os << (shortRpcFormatFlag ? "H:" : "Chunk-handle: ") << chunkId << "\r\n";
@@ -3815,7 +3781,8 @@
         os << (shortRpcFormatFlag ? "A:1\r\n" : "CS-access: 1\r\n");
     }
     if (chunkVersion < 0) {
-        os << "Chunk-pos: " << (-(int64_t)chunkVersion - 1) << "\r\n";
+        os << (shortRpcFormatFlag ? "O:" : "Chunk-pos: ") <<
+            (-(int64_t)chunkVersion - 1) << "\r\n";
     }
     os << "\r\n";
 }
@@ -3844,21 +3811,17 @@
     (shortRpcFormatFlag ? "L:" : "Lease-id: ")     << leaseId   << "\r\n" <<
     (shortRpcFormatFlag ? "T:" : "Lease-type: ")  << leaseType << "\r\n"
     ;
-<<<<<<< HEAD
-    if (chunkSize >= 0) {
+    if (0 <= chunkSize) {
         os << (shortRpcFormatFlag ? "S:" : "Chunk-size: ") <<
             chunkSize << "\r\n";
-=======
-    if (0 <= chunkSize) {
-        os << "Chunk-size: " << chunkSize << "\r\n";
->>>>>>> 08b18f83
     }
     if (hasChecksum) {
         os << (shortRpcFormatFlag ? "K:" : "Chunk-checksum: ") <<
             chunkChecksum << "\r\n";
     }
     if (chunkVersion < 0) {
-        os << "Chunk-pos: " << (-(int64_t)chunkVersion - 1) << "\r\n";
+        os << (shortRpcFormatFlag ? "O:" : "Chunk-pos: ") <<
+            (-(int64_t)chunkVersion - 1) << "\r\n";
     }
     os << "\r\n";
 }
