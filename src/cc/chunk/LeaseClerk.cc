--- conflicted
+++ resolved
@@ -71,14 +71,10 @@
     // Get replace the old lease if there is one
     bool insertedFlag = false;
     LeaseInfo_t& lease = *mLeases.Insert(
-<<<<<<< HEAD
-        op.chunkId, LeaseInfo_t(), insertedFlag);
-=======
         MakeKey(op.chunkId, op.chunkVersion),
         LeaseInfo_t(),
         insertedFlag
     );
->>>>>>> 08b18f83
     lease.leaseId                       = op.leaseId;
     lease.lastWriteTime                 = Now();
     lease.expires                       =
@@ -327,11 +323,7 @@
         }
         // The metaserverSM will fill seq#.
         LeaseRenewOp* const op = new LeaseRenewOp(
-<<<<<<< HEAD
-            chunkId, lease.leaseId, kWriteLease,
-=======
-            -1, key.first, key.second, lease.leaseId, kWriteLease,
->>>>>>> 08b18f83
+            key.first, key.second, lease.leaseId, kWriteLease,
             lease.syncReplicationAccess.chunkServerAccess &&
                 lease.syncReplicationExpirationTime <= now
         );
@@ -374,11 +366,7 @@
     // in flight, then delete the lease.
     const LeaseInfo_t& lease = *it;
     LeaseRelinquishOp* const op = new LeaseRelinquishOp(
-<<<<<<< HEAD
-        chunkId, lease.leaseId, kWriteLease);
-=======
-        -1, chunkId, chunkVersion, lease.leaseId, kWriteLease);
->>>>>>> 08b18f83
+        chunkId, chunkVersion, lease.leaseId, kWriteLease);
     KFS_LOG_STREAM_INFO <<
         "sending lease relinquish for:"
         " chunk: "      << chunkId <<
