//---------------------------------------------------------- -*- Mode: C++ -*-
// $Id$
//
// Created 2006/05/26
// Author: Sriram Rao
//
// Copyright 2008-2012 Quantcast Corp.
// Copyright 2006-2008 Kosmix Corp.
//
// This file is part of Kosmos File System (KFS).
//
// Licensed under the Apache License, Version 2.0
// (the "License"); you may not use this file except in compliance with
// the License. You may obtain a copy of the License at
//
// http://www.apache.org/licenses/LICENSE-2.0
//
// Unless required by applicable law or agreed to in writing, software
// distributed under the License is distributed on an "AS IS" BASIS,
// WITHOUT WARRANTIES OR CONDITIONS OF ANY KIND, either express or
// implied. See the License for the specific language governing
// permissions and limitations under the License.
//
// Declarations for the various Chunkserver ops and RPCs.
//
//
//----------------------------------------------------------------------------

#ifndef _CHUNKSERVER_KFSOPS_H
#define _CHUNKSERVER_KFSOPS_H

#include "kfsio/KfsCallbackObj.h"
#include "kfsio/IOBuffer.h"
#include "kfsio/event.h"
#include "kfsio/CryptoKeys.h"

#include "common/Properties.h"
#include "common/kfsdecls.h"
#include "common/time.h"
#include "common/StBuffer.h"
#include "common/RequestParser.h"
#include "common/ReqOstream.h"
#include "common/CIdChecksum.h"

#include "qcdio/QCDLList.h"

#include "Chunk.h"
#include "DiskIo.h"
#include "RemoteSyncSM.h"
#include "utils.h"

#include <sys/types.h>
#include <sys/stat.h>
#include <fcntl.h>

#include <string>
#include <istream>
#include <sstream>
#include <vector>
#include <list>

#include <boost/shared_ptr.hpp>

class QCMutex;

namespace KFS
{

using std::string;
using std::vector;
using std::list;
using std::ostream;
using std::istream;
using std::ostringstream;
using std::map;
using std::pair;
using boost::shared_ptr;

enum KfsOp_t {
    CMD_UNKNOWN,
    // Meta server->Chunk server ops
    CMD_ALLOC_CHUNK,
    CMD_DELETE_CHUNK,
    CMD_TRUNCATE_CHUNK,
    CMD_REPLICATE_CHUNK,
    CMD_CHANGE_CHUNK_VERS,
    CMD_BEGIN_MAKE_CHUNK_STABLE,
    CMD_MAKE_CHUNK_STABLE,
    CMD_COALESCE_BLOCK,
    CMD_HEARTBEAT,
    CMD_STALE_CHUNKS,
    CMD_RETIRE,
    // Chunk server->Meta server ops
    CMD_META_HELLO,
    CMD_CORRUPT_CHUNK,
    CMD_LEASE_RENEW,
    CMD_LEASE_RELINQUISH,

    // Client -> Chunkserver ops
    CMD_SYNC,
    CMD_CLOSE,
    CMD_READ,
    CMD_WRITE_ID_ALLOC,
    CMD_WRITE_PREPARE,
    CMD_WRITE_PREPARE_FWD,
    CMD_WRITE_SYNC,
    CMD_SIZE,
    // RPCs support for record append: client reserves space and sends
    // us records; the client can also free reserved space
    CMD_RECORD_APPEND,
    CMD_SPC_RESERVE,
    CMD_SPC_RELEASE,
    CMD_GET_RECORD_APPEND_STATUS,
    // when data is loaded KFS, we need a way to verify that what was
    // copied in matches the source.  analogous to md5 model, client
    // can issue this RPC and get the checksums stored for a chunk;
    // the client can comptue checksum on input data and verify that
    // they both match
    CMD_GET_CHUNK_METADATA,
    // Monitoring ops
    CMD_PING,
    CMD_STATS,
    CMD_DUMP_CHUNKMAP,
    // Internally generated ops
    CMD_CHECKPOINT,
    CMD_WRITE,
    CMD_WRITE_CHUNKMETA, // write out the chunk meta-data
    CMD_READ_CHUNKMETA, // read out the chunk meta-data
    // op sent by the network thread to event thread to kill a
    // "RemoteSyncSM".
    CMD_KILL_REMOTE_SYNC,
    // this op is to periodically "kick" the event processor thread
    CMD_TIMEOUT,
    // op to signal the disk manager that some disk I/O has finished
    CMD_DISKIO_COMPLETION,
    CMD_SET_PROPERTIES,
    CMD_RESTART_CHUNK_SERVER,
    CMD_EVACUATE_CHUNKS,
    CMD_AVAILABLE_CHUNKS,
    CMD_CHUNKDIR_INFO,
    CMD_AUTHENTICATE,
    CMD_NULL,
    CMD_NCMDS
};

enum OpType_t {
    OP_REQUEST,
    OP_RESPONSE
};

const char* const KFS_VERSION_STR = "KFS/1.0";

class ClientSM;
class BufferManager;

class BufferBytes
{
public:
    BufferBytes()
        : mCount(0)
        {}
private:
    int64_t mCount;
    friend class ClientSM;
private:
    BufferBytes(const BufferBytes&);
    BufferBytes& operator=(const BufferBytes&);
};

struct KfsOp;
class NextOp
{
public:
    NextOp()
        : mNextPtr(0)
        {}
private:
    KfsOp* mNextPtr;
    friend class ClientThreadImpl;
private:
    NextOp(const NextOp&);
    NextOp& operator=(const NextOp&);
};

template<typename> class FwdAccessParser;

class SRChunkAccess
{
public:
    enum { kTokenCount = 2 };
    typedef PropertiesTokenizer::Token Token;

    static SRChunkAccess* Parse(istream& is, int len);
    ~SRChunkAccess()
        { delete [] accessStr; }
    const Token token;
    const Token fwd;
private:
    const char* const accessStr;

    SRChunkAccess(
        const Token tokens[kTokenCount],
        const char* str)
        : token    (tokens[0]),
          fwd      (tokens[1]),
          accessStr(str)
        {}
    SRChunkAccess(const SRChunkAccess&);
    SRChunkAccess& operator=(const SRChunkAccess&);
    friend class FwdAccessParser<SRChunkAccess>;
};
typedef boost::shared_ptr<SRChunkAccess> SRChunkAccessPtr;

class SRChunkServerAccess
{
public:
    enum { kTokenCount = 3 };
    typedef PropertiesTokenizer::Token Token;

    static SRChunkServerAccess* Parse(istream& is, int len);
    ~SRChunkServerAccess()
        { delete [] accessStr; }
    const Token token;
    const Token key;
    const Token fwd;
private:
    const char* const accessStr;

    SRChunkServerAccess(
        const Token tokens[kTokenCount],
        const char* str)
        : token    (tokens[0]),
          key      (tokens[1]),
          fwd      (tokens[2]),
          accessStr(str)
        {}
    SRChunkServerAccess(const SRChunkServerAccess&);
    SRChunkServerAccess& operator=(const SRChunkServerAccess&);
    friend class FwdAccessParser<SRChunkServerAccess>;
};
typedef boost::shared_ptr<SRChunkServerAccess> SRChunkServerAccessPtr;

class SyncReplicationAccess
{
public:
    SRChunkAccessPtr       chunkAccess;
    SRChunkServerAccessPtr chunkServerAccess;

    void Clear()
    {
        chunkAccess.reset();
        chunkServerAccess.reset();
    }
    bool Parse(istream& is, int chunkAccessLength, int len);
};

typedef ReqOstreamT<ostream> ReqOstream;

struct KfsOp : public KfsCallbackObj
{
    class Display
    {
    public:
        Display(const KfsOp& op)
            : mOp(op)
            {}
        Display(const Display& other)
            : mOp(other.mOp)
            {}
        ostream& Show(ostream& os) const
            { return mOp.ShowSelf(os); }
    private:
        const KfsOp& mOp;
    };

    const KfsOp_t   op;
    OpType_t        type;
    kfsSeq_t        seq;
    int32_t         status;
    bool            cancelled:1;
    bool            done:1;
    bool            noReply:1;
    bool            noRetry:1;
    bool            clientSMFlag:1;
    bool            shortRpcFormatFlag:1;
    bool            initialShortRpcFormatFlag:1;
    int64_t         maxWaitMillisec;
    string          statusMsg; // output, optional, mostly for debugging
    KfsCallbackObj* clnt;
    // keep statistics
    int64_t         startTime;
    BufferBytes     bufferBytes;
    KfsOp*          next;
    NextOp          nextOp;

    KfsOp(KfsOp_t o);
    void Cancel() {
        cancelled = true;
    }
    // to allow dynamic-type-casting, make the destructor virtual
    virtual ~KfsOp();
    virtual void Request(ReqOstream& os, IOBuffer& /* buf */) {
        Request(os);
    }
    // After an op finishes execution, this method generates the
    // response that should be sent back to the client.  The response
    // string that is generated is based on the KFS protocol.
    virtual void Response(ReqOstream& os);
    virtual void ResponseContent(IOBuffer*& buf, int& size) {
        buf  = 0;
        size = 0;
    }
    virtual void Execute() = 0;
    // Return info. about op for debugging
    Display Show() const { return Display(*this); }
    // If the execution of an op suspends and then resumes and
    // finishes, this method should be invoked to signify completion.
    virtual int HandleDone(int code, void *data);
    virtual int GetContentLength() const { return 0; }
    virtual bool ParseContent(istream& is) { return true; }
    virtual bool ParseResponse(
        const Properties& /* props */, IOBuffer& /* iobuf */) { return true; }
    virtual bool ParseResponseContent(istream& /* is */, int /* len */)
        { return false; }
    virtual bool GetResponseContent(IOBuffer& /* iobuf */, int len)
        { return (len <= 0); }
    virtual bool IsChunkReadOp(
        int64_t& /* numBytes */, kfsChunkId_t& /* chunkId */) { return false; }
    virtual BufferManager* GetDeviceBufferManager(
        bool /* findFlag */, bool /* resetFlag */) { return 0; }
    static int64_t GetOpsCount() { return sOpsCount; }
    bool ValidateRequestHeader(
        const char* name,
        size_t      nameLen,
        const char* header,
        size_t      headerLen,
        bool        hasChecksum,
        uint32_t    checksum,
        bool        shortFieldNamesFlag)
    {
        initialShortRpcFormatFlag = shortFieldNamesFlag;
        shortRpcFormatFlag        = shortFieldNamesFlag;
        return (! hasChecksum ||
                Checksum(name, nameLen, header, headerLen) == checksum);
    }
    bool Validate() { return true; }
    ClientSM* GetClientSM();
    static uint32_t Checksum(
        const char* name,
        size_t      nameLen,
        const char* header,
        size_t      headerLen);
    bool HandleUnknownField(
        const char* /* key */, size_t /* keyLen */,
        const char* /* val */, size_t /* valLen */)
        { return true; }
    template<typename T> static T& ParserDef(T& parser)
    {
        return parser
        .Def2("Cseq",       "c", &KfsOp::seq,            kfsSeq_t(-1))
        .Def2("Max-wait-ms","w", &KfsOp::maxWaitMillisec, int64_t(-1))
        ;
    }
    static inline BufferManager* GetDeviceBufferMangerSelf(
        bool            findFlag,
        bool            resetFlag,
        kfsChunkId_t    chunkId,
        int64_t         chunkVersion,
        BufferManager*& devBufMgr)
    {
        if (findFlag && ! devBufMgr) {
            devBufMgr = FindDeviceBufferManager(chunkId, chunkVersion);
        }
        BufferManager* const ret = devBufMgr;
        if (resetFlag) {
            devBufMgr = 0;
        }
        return ret;
    }
    static void SetMutex(QCMutex* mutex)
        { sMutex = mutex; }
    static BufferManager* FindDeviceBufferManager(
        kfsChunkId_t chunkId, int64_t chunkVersion);
    inline static Display ShowOp(const KfsOp* op)
        { return (op ? Display(*op) : Display(GetNullOp())); }
    virtual bool CheckAccess(ClientSM& sm);
protected:
    virtual void Request(ReqOstream& /* os */) {
        // fill this method if the op requires a message to be sent to a server.
    };
    virtual ostream& ShowSelf(ostream& os) const = 0;
    static const KfsOp& GetNullOp();
    class NullOp;
private:
    typedef QCDLList<KfsOp> OpsList;
    KfsOp* mPrevPtr[1];
    KfsOp* mNextPtr[1];

    static KfsOp*   sOpsList[1];
    static int64_t  sOpsCount;
    static QCMutex* sMutex;
    class CleanupChecker;;
    friend class QCDLListOp<KfsOp>;
private:
    KfsOp(const KfsOp&);
    KfsOp& operator=(const KfsOp&);
};
inline static ostream& operator<<(ostream& os, const KfsOp::Display& disp)
{ return disp.Show(os); }

struct KfsClientChunkOp : public KfsOp
{
    kfsChunkId_t chunkId;
    int64_t      chunkVersion;
    int64_t      subjectId;
    bool         hasChunkAccessTokenFlag:1;
    bool         chunkAccessTokenValidFlag:1;
    uint16_t     chunkAccessFlags;
    kfsUid_t     chunkAccessUid;

    KfsClientChunkOp(KfsOp_t o)
        : KfsOp(o),
          chunkId(-1),
          chunkVersion(0),
          subjectId(-1),
          hasChunkAccessTokenFlag(false),
          chunkAccessTokenValidFlag(false),
          chunkAccessFlags(0),
          chunkAccessUid(kKfsUserNone),
          chunkAccessVal()
        {}
    template<typename T> static T& ParserDef(T& parser)
    {
        return KfsOp::ParserDef(parser)
<<<<<<< HEAD
        .Def2("Chunk-handle", "H", &KfsClientChunkOp::chunkId, kfsChunkId_t(-1))
        .Def2("C-access",     "C", &KfsClientChunkOp::chunkAccessVal)
        .Def2("Subject-id",   "I", &KfsClientChunkOp::subjectId, int64_t(-1))
=======
        .Def("Chunk-handle",  &KfsClientChunkOp::chunkId, kfsChunkId_t(-1))
        .Def("C-access",      &KfsClientChunkOp::chunkAccessVal)
        .Def("Subject-id",    &KfsClientChunkOp::subjectId,    int64_t(-1))
        .Def("Chunk-version", &KfsClientChunkOp::chunkVersion,  int64_t(0))
>>>>>>> 08b18f83
        ;
    }
    bool Validate();
    virtual bool CheckAccess(ClientSM& sm);
private:
    TokenValue chunkAccessVal;
};

struct ChunkAccessRequestOp : public KfsClientChunkOp
{
    bool    createChunkAccessFlag;
    bool    createChunkServerAccessFlag;
    int64_t writeId;

    ChunkAccessRequestOp(KfsOp_t o)
        : KfsClientChunkOp(o),
          createChunkAccessFlag(false),
          createChunkServerAccessFlag(false),
          writeId(-1)
          {}
    void WriteChunkAccessResponse(
        ReqOstream& os, int64_t subjectId, int accessTokenFlags);
    template<typename T> static T& ParserDef(T& parser)
    {
        return KfsClientChunkOp::ParserDef(parser)
        .Def2("C-access-req",  "CR", &ChunkAccessRequestOp::createChunkAccessFlag)
        .Def2("CS-access-req", "SR", &ChunkAccessRequestOp::createChunkServerAccessFlag)
        ;
    }
    virtual bool CheckAccess(ClientSM& sm);
    virtual void Response(ReqOstream& os);
};

//
// Model used in all the c'tor's of the ops: we do minimal
// initialization and primarily init the fields that are used for
// output.  The fields that are "input" are set when they are parsed
// from the input stream.
//
struct AllocChunkOp : public KfsOp {
    kfsFileId_t           fileId;
    kfsChunkId_t          chunkId;
    int64_t               chunkVersion;
    int64_t               leaseId;
    bool                  appendFlag;
    bool                  longRpcFormatFlag;
    StringBufT<256>       servers;
    uint32_t              numServers;
    bool                  mustExistFlag;
    bool                  allowCSClearTextFlag;
    kfsSTier_t            minStorageTier;
    kfsSTier_t            maxStorageTier;
    int64_t               chunkServerAccessValidForTime;
    int64_t               chunkServerAccessIssuedTime;
    int                   contentLength;
    int                   chunkAccessLength;
    uint64_t              startGeneration;
    SyncReplicationAccess syncReplicationAccess;
    DiskIoPtr             diskIo;

    AllocChunkOp()
        : KfsOp(CMD_ALLOC_CHUNK),
          fileId(-1),
          chunkId(-1),
          chunkVersion(-1),
          leaseId(-1),
          appendFlag(false),
          longRpcFormatFlag(false),
          servers(),
          numServers(0),
          mustExistFlag(false),
          allowCSClearTextFlag(false),
          minStorageTier(kKfsSTierUndef),
          maxStorageTier(kKfsSTierUndef),
          chunkServerAccessValidForTime(0),
          chunkServerAccessIssuedTime(0),
          contentLength(0),
          chunkAccessLength(0),
          startGeneration(0),
          syncReplicationAccess(),
          diskIo()
        {}
    void Execute();
    // handlers for reading/writing out the chunk meta-data
    int HandleChunkMetaReadDone(int code, void *data);
    int HandleChunkAllocDone(int code, void *data);
    virtual int GetContentLength() const { return contentLength; }
    virtual bool ParseContent(istream& is)
    {
        return syncReplicationAccess.Parse(
            is, chunkAccessLength, contentLength);
    }
    virtual ostream& ShowSelf(ostream& os) const {
        return os <<
            "alloc-chunk:"
            " seq: "       << seq <<
            " file: "      << fileId <<
            " chunk: "     << chunkId <<
            " version: "   << chunkVersion <<
            " leaseid: "   << leaseId <<
            " append: "    << (appendFlag ? 1 : 0) <<
            " cleartext: " << (allowCSClearTextFlag ? 1 : 0)
        ;
    }
    template<typename T> static T& ParserDef(T& parser)
    {
        return KfsOp::ParserDef(parser)
<<<<<<< HEAD
        .Def2("File-handle",     "P",  &AllocChunkOp::fileId,         kfsFileId_t(-1))
        .Def2("Chunk-handle",    "H",  &AllocChunkOp::chunkId,        kfsChunkId_t(-1))
        .Def2("Chunk-version",   "V",  &AllocChunkOp::chunkVersion,   int64_t(-1))
        .Def2("Lease-id",        "L",  &AllocChunkOp::leaseId,        int64_t(-1))
        .Def2("Chunk-append",    "CA", &AllocChunkOp::appendFlag,     false)
        .Def2("Num-servers",     "R",  &AllocChunkOp::numServers)
        .Def2("Servers",         "S",  &AllocChunkOp::servers)
        .Def2("Min-tier",        "TL", &AllocChunkOp::minStorageTier, kKfsSTierUndef)
        .Def2("Max-tier",        "TH", &AllocChunkOp::maxStorageTier, kKfsSTierUndef)
        .Def2("Content-length",  "l",  &AllocChunkOp::contentLength,  0)
        .Def2("CS-clear-text",   "CT", &AllocChunkOp::allowCSClearTextFlag)
        .Def2("C-access-length", "AL", &AllocChunkOp::chunkAccessLength)
        .Def2("CS-acess-time",   "ST", &AllocChunkOp::chunkServerAccessValidForTime)
        .Def2("CS-acess-issued", "SI", &AllocChunkOp::chunkServerAccessIssuedTime)
        .Def2("Long-rpc-fmt",    "LF", &AllocChunkOp::longRpcFormatFlag)
=======
        .Def("File-handle",     &AllocChunkOp::fileId,         kfsFileId_t(-1))
        .Def("Chunk-handle",    &AllocChunkOp::chunkId,        kfsChunkId_t(-1))
        .Def("Chunk-version",   &AllocChunkOp::chunkVersion,   int64_t(-1))
        .Def("Lease-id",        &AllocChunkOp::leaseId,        int64_t(-1))
        .Def("Chunk-append",    &AllocChunkOp::appendFlag,     false)
        .Def("Num-servers",     &AllocChunkOp::numServers)
        .Def("Servers",         &AllocChunkOp::servers)
        .Def("Min-tier",        &AllocChunkOp::minStorageTier, kKfsSTierUndef)
        .Def("Max-tier",        &AllocChunkOp::maxStorageTier, kKfsSTierUndef)
        .Def("Content-length",  &AllocChunkOp::contentLength,  0)
        .Def("CS-clear-text",   &AllocChunkOp::allowCSClearTextFlag)
        .Def("C-access-length", &AllocChunkOp::chunkAccessLength)
        .Def("CS-acess-time",   &AllocChunkOp::chunkServerAccessValidForTime)
        .Def("CS-acess-issued", &AllocChunkOp::chunkServerAccessIssuedTime)
        .Def("Exists",          &AllocChunkOp::mustExistFlag)
>>>>>>> 08b18f83
        ;
    }
};

struct BeginMakeChunkStableOp : public KfsOp {
    kfsFileId_t             fileId;        // input
    kfsChunkId_t            chunkId;       // input
    int64_t                 chunkVersion;  // input
    int64_t                 chunkSize;     // output
    uint32_t                chunkChecksum; // output
    BeginMakeChunkStableOp* next;

    BeginMakeChunkStableOp()
        : KfsOp(CMD_BEGIN_MAKE_CHUNK_STABLE),
          fileId(-1),
          chunkId(-1),
          chunkVersion(-1),
          chunkSize(-1),
          chunkChecksum(0),
          next(0)
        {}
    void Execute();
    void Response(ReqOstream& os);
    virtual ostream& ShowSelf(ostream& os) const {
        return os <<
            "begin-make-chunk-stable:"
            " seq: "       << seq <<
            " file: "      << fileId <<
            " chunk "      << chunkId <<
            " version: "   << chunkVersion <<
            " size: "      << chunkSize <<
            " checksum: "  << chunkChecksum
        ;
    }
    template<typename T> static T& ParserDef(T& parser)
    {
        return KfsOp::ParserDef(parser)
        .Def2("File-handle",   "P", &BeginMakeChunkStableOp::fileId,       kfsFileId_t(-1))
        .Def2("Chunk-handle",  "H", &BeginMakeChunkStableOp::chunkId,      kfsChunkId_t(-1))
        .Def2("Chunk-version", "V", &BeginMakeChunkStableOp::chunkVersion, int64_t(-1))
        ;
    }
};

struct MakeChunkStableOp : public KfsOp {
    kfsFileId_t        fileId;        // input
    kfsChunkId_t       chunkId;       // input
    int64_t            chunkVersion;  // input
    int64_t            chunkSize;     // input
    uint32_t           chunkChecksum; // input
    bool               hasChecksum;
    uint64_t           startGeneration;
    MakeChunkStableOp* next;

    MakeChunkStableOp()
        : KfsOp(CMD_MAKE_CHUNK_STABLE),
          fileId(-1),
          chunkId(-1),
          chunkVersion(-1),
          chunkSize(-1),
          chunkChecksum(0),
          hasChecksum(false),
          startGeneration(0),
          next(0),
          checksumVal()
        {}
    void Execute();
    int HandleChunkMetaReadDone(int code, void *data);
    int HandleMakeStableDone(int code, void *data);
    virtual ostream& ShowSelf(ostream& os) const {
        return os <<
            "make-chunk-stable:"
            " seq: "          << seq <<
            " file: "         << fileId <<
            " chunk: "        << chunkId <<
            " version: "      << chunkVersion <<
            " chunksize: "    << chunkSize <<
            " checksum: "     << chunkChecksum <<
            " has-checksum: " << (hasChecksum ? "yes" : "no")
        ;
    }
    // generic response from KfsOp works..
    bool Validate();
    template<typename T> static T& ParserDef(T& parser)
    {
        return KfsOp::ParserDef(parser)
        .Def2("File-handle",    "P",  &MakeChunkStableOp::fileId,        kfsFileId_t(-1))
        .Def2("Chunk-handle",   "H",  &MakeChunkStableOp::chunkId,       kfsChunkId_t(-1))
        .Def2("Chunk-version",  "V",  &MakeChunkStableOp::chunkVersion,  int64_t(-1))
        .Def2("Chunk-size",     "S",  &MakeChunkStableOp::chunkSize,     int64_t(-1))
        .Def2("Chunk-checksum", "CS", &MakeChunkStableOp::checksumVal)
        ;
    }
private:
    TokenValue checksumVal;
};

struct ChangeChunkVersOp : public KfsOp {
    kfsFileId_t  fileId;           // input
    kfsChunkId_t chunkId;          // input
    int64_t      chunkVersion;     // input
    int64_t      fromChunkVersion; // input
    bool         makeStableFlag;
    bool         verifyStableFlag;
    uint64_t     startGeneration;

    ChangeChunkVersOp()
        : KfsOp(CMD_CHANGE_CHUNK_VERS),
          fileId(-1),
          chunkId(-1),
          chunkVersion(-1),
          fromChunkVersion(-1),
          makeStableFlag(false),
          verifyStableFlag(false),
          startGeneration(0)
        {}
    void Execute();
    // handler for reading in the chunk meta-data
    int HandleChunkMetaReadDone(int code, void *data);
    int HandleChunkMetaWriteDone(int code, void *data);
    virtual ostream& ShowSelf(ostream& os) const {
        return os <<
            "change-chunk-vers:"
            " seq: "         << seq <<
<<<<<<< HEAD
            " fileid: "      << fileId <<
            " chunkid: "     << chunkId <<
            " chunkvers: "   << chunkVersion <<
            " make stable: " << makeStableFlag <<
            " verify: "      << verifyStableFlag
=======
            " file: "        << fileId <<
            " chunk: "       << chunkId <<
            " version: "     << chunkVersion <<
            " make stable: " << makeStableFlag
>>>>>>> 08b18f83
        ;
    }
    template<typename T> static T& ParserDef(T& parser)
    {
        return KfsOp::ParserDef(parser)
        .Def2("File-handle",        "P",  &ChangeChunkVersOp::fileId,           kfsFileId_t(-1))
        .Def2("Chunk-handle",       "H",  &ChangeChunkVersOp::chunkId,          kfsChunkId_t(-1))
        .Def2("Chunk-version",      "V",  &ChangeChunkVersOp::chunkVersion,     int64_t(-1))
        .Def2("From-chunk-version", "VF", &ChangeChunkVersOp::fromChunkVersion, int64_t(-1))
        .Def2("Make-stable",        "MS", &ChangeChunkVersOp::makeStableFlag,   false)
        .Def2("Verify",             "VV", &ChangeChunkVersOp::verifyStableFlag, false)
        ;
    }
};

struct DeleteChunkOp : public KfsOp {
    kfsChunkId_t chunkId; // input
    int64_t      chunkVersion;

<<<<<<< HEAD
    DeleteChunkOp()
       : KfsOp(CMD_DELETE_CHUNK),
         chunkId(-1)
=======
    DeleteChunkOp(kfsSeq_t s = 0)
       : KfsOp(CMD_DELETE_CHUNK, s),
         chunkId(-1),
         chunkVersion(0)
>>>>>>> 08b18f83
        {}
    void Execute();
    virtual ostream& ShowSelf(ostream& os) const {
        return os <<
            "delete-chunk:"
            " seq: "     << seq <<
            " chunk: "   << chunkId <<
            " version: " << chunkVersion
        ;
    }
    int Done(int code, void* data);
    template<typename T> static T& ParserDef(T& parser)
    {
        return KfsOp::ParserDef(parser)
<<<<<<< HEAD
        .Def2("Chunk-handle", "H", &DeleteChunkOp::chunkId, kfsChunkId_t(-1))
=======
        .Def("Chunk-handle",  &DeleteChunkOp::chunkId,      kfsChunkId_t(-1))
        .Def("Chunk-version", &DeleteChunkOp::chunkVersion, int64_t(0))
>>>>>>> 08b18f83
        ;
    }
};

struct TruncateChunkOp : public KfsOp {
    kfsChunkId_t chunkId;  // input
    size_t       chunkSize; // size to which file should be truncated to

    TruncateChunkOp()
        : KfsOp(CMD_TRUNCATE_CHUNK),
          chunkId(-1),
          chunkSize(0)
        {}
    void Execute();
    // handler for reading in the chunk meta-data
    int HandleChunkMetaReadDone(int code, void *data);
    int HandleChunkMetaWriteDone(int code, void *data);
    virtual ostream& ShowSelf(ostream& os) const {
        return os <<
            "truncate-chunk:"
            " seq: "   << seq <<
            " chunk: " << chunkId <<
            " size: "  << chunkSize
        ;
    }
    template<typename T> static T& ParserDef(T& parser)
    {
        return KfsOp::ParserDef(parser)
        .Def2("Chunk-handle", "H", &TruncateChunkOp::chunkId,   kfsChunkId_t(-1))
        .Def2("Chunk-size",   "S", &TruncateChunkOp::chunkSize, size_t(0))
        ;
    }
};

// Op for replicating the chunk.  The metaserver is asking this
// chunkserver to create a copy of a chunk.  We replicate the chunk
// and then notify the server upon completion.
//
struct ReplicateChunkOp : public KfsOp {
    kfsFileId_t     fid;          // input
    kfsChunkId_t    chunkId;      // input
    ServerLocation  location;     // input: where to get the chunk from
    int64_t         chunkVersion; // io: we tell the metaserver what we replicated
    int64_t         targetVersion;
    int64_t         fileSize;
    int64_t         chunkOffset;
    int16_t         striperType;
    int16_t         numStripes;
    int16_t         numRecoveryStripes;
    int32_t         stripeSize;
    kfsSTier_t      minStorageTier;
    kfsSTier_t      maxStorageTier;
    string          pathName;
    string          invalidStripeIdx;
    int             metaPort;
    bool            allowCSClearTextFlag;
    bool            longRpcFormatFlag;
    StringBufT<64>  locationStr;
    StringBufT<148> chunkServerAccess;
    StringBufT<64>  chunkAccess;

    ReplicateChunkOp() :
        KfsOp(CMD_REPLICATE_CHUNK),
        fid(-1),
        chunkId(-1),
        location(),
        chunkVersion(-1),
        targetVersion(-1),
        fileSize(-1),
        chunkOffset(-1),
        striperType(KFS_STRIPED_FILE_TYPE_NONE),
        numStripes(0),
        numRecoveryStripes(0),
        stripeSize(0),
        minStorageTier(kKfsSTierUndef),
        maxStorageTier(kKfsSTierUndef),
        pathName(),
        invalidStripeIdx(),
        metaPort(-1),
        allowCSClearTextFlag(false),
        longRpcFormatFlag(false),
        locationStr(),
        chunkServerAccess(),
        chunkAccess()
        {}
    void Execute();
    void Response(ReqOstream& os);
    virtual ostream& ShowSelf(ostream& os) const {
        return os <<
            "replicate-chunk:" <<
            " seq: "        << seq <<
            " fid: "        << fid <<
            " chunk: "      << chunkId <<
            " version: "    << chunkVersion <<
            " targetVers: " << targetVersion <<
            " offset: "     << chunkOffset <<
            " stiper: "     << striperType <<
            " dstripes: "   << numStripes <<
            " rstripes: "   << numRecoveryStripes <<
            " ssize: "      << stripeSize <<
            " fsize: "      << fileSize <<
            " fname: "      << pathName <<
            " invals: "     << invalidStripeIdx
        ;
    }
    bool Validate()
    {
        if (locationStr.empty()) {
            location.port = metaPort;
        } else {
            location.FromString(
                locationStr.GetStr(), initialShortRpcFormatFlag);
        }
        return true;
    }
    template<typename T> static T& ParserDef(T& parser)
    {
        return KfsOp::ParserDef(parser)
        .Def2("File-handle",          "P",  &ReplicateChunkOp::fid,            kfsFileId_t(-1))
        .Def2("Chunk-handle",         "H",  &ReplicateChunkOp::chunkId,        kfsChunkId_t(-1))
        .Def2("Chunk-version",        "V",  &ReplicateChunkOp::chunkVersion,   int64_t(-1))
        .Def2("Target-version",       "VT", &ReplicateChunkOp::targetVersion,  int64_t(-1))
        .Def2("Chunk-location",       "SC", &ReplicateChunkOp::locationStr)
        .Def2("Meta-port",            "MP", &ReplicateChunkOp::metaPort,       int(-1))
        .Def2("Chunk-offset",         "O",  &ReplicateChunkOp::chunkOffset,    int64_t(-1))
        .Def2("Striper-type",         "ST", &ReplicateChunkOp::striperType,    int16_t(KFS_STRIPED_FILE_TYPE_NONE))
        .Def2("Num-stripes",          "SN", &ReplicateChunkOp::numStripes)
        .Def2("Num-recovery-stripes", "SR", &ReplicateChunkOp::numRecoveryStripes)
        .Def2("Stripe-size",          "SS", &ReplicateChunkOp::stripeSize)
        .Def2("Pathname",             "PN", &ReplicateChunkOp::pathName)
        .Def2("File-size",            "S",  &ReplicateChunkOp::fileSize,       int64_t(-1))
        .Def2("Min-tier",             "TL", &ReplicateChunkOp::minStorageTier, kKfsSTierUndef)
        .Def2("Max-tier",             "TH", &ReplicateChunkOp::maxStorageTier, kKfsSTierUndef)
        .Def2("C-access",             "C",  &ReplicateChunkOp::chunkAccess)
        .Def2("CS-access",            "SA", &ReplicateChunkOp::chunkServerAccess)
        .Def2("CS-clear-text",        "CT", &ReplicateChunkOp::allowCSClearTextFlag)
        .Def2("Long-rpc-fmt",         "LF", &ReplicateChunkOp::longRpcFormatFlag)
        ;
    }
};

struct HeartbeatOp : public KfsOp {
    int64_t           metaEvacuateCount; // input
    bool              authenticateFlag;
    IOBuffer          response;
    string            cmdShow;
    bool              sendCurrentKeyFlag;
    CryptoKeys::KeyId currentKeyId;
    CryptoKeys::Key   currentKey;

    HeartbeatOp()
        : KfsOp(CMD_HEARTBEAT),
          metaEvacuateCount(-1),
          authenticateFlag(false),
          response(),
          cmdShow(),
          sendCurrentKeyFlag(false),
          currentKeyId(),
          currentKey()
        {}
    void Execute();
    void Response(ReqOstream& os);
    virtual ostream& ShowSelf(ostream& os) const {
        if (cmdShow.empty()) {
            return os << "heartbeat";
        }
        return os << cmdShow;
    }
    virtual void ResponseContent(IOBuffer*& buf, int& size) {
        buf  = status >= 0 ? &response : 0;
        size = buf ? response.BytesConsumable() : 0;
    }
    template<typename T> static T& ParserDef(T& parser)
    {
        return KfsOp::ParserDef(parser)
        .Def2("Num-evacuate", "E", &HeartbeatOp::metaEvacuateCount, int64_t(-1))
        .Def2("Authenticate", "A", &HeartbeatOp::authenticateFlag, false)
        ;
    }
};

struct StaleChunksOp : public KfsOp {
    typedef vector<kfsChunkId_t> StaleChunkIds;
    int           contentLength; /* length of data that identifies the stale chunks */
    int           numStaleChunks; /* what the server tells us */
    bool          evacuatedFlag;
    bool          hexFormatFlag;
    kfsSeq_t      availChunksSeq;
    StaleChunkIds staleChunkIds; /* data we parse out */

    StaleChunksOp()
        : KfsOp(CMD_STALE_CHUNKS),
          contentLength(0),
          numStaleChunks(0),
          evacuatedFlag(false),
          hexFormatFlag(false),
          availChunksSeq(-1),
          staleChunkIds()
        {}
    void Execute();
    virtual ostream& ShowSelf(ostream& os) const {
        return os <<
            "stale chunks:"
            " seq: "       << seq <<
            " count: "     << numStaleChunks <<
            " evacuated: " << evacuatedFlag
        ;
    }
    virtual int GetContentLength() const { return contentLength; }
    virtual bool ParseContent(istream& is);
    template<typename T> static T& ParserDef(T& parser)
    {
        return KfsOp::ParserDef(parser)
        .Def2("Content-length", "l",  &StaleChunksOp::contentLength)
        .Def2("Num-chunks",     "C",  &StaleChunksOp::numStaleChunks)
        .Def2("Evacuated",      "E",  &StaleChunksOp::evacuatedFlag,  false)
        .Def2("HexFormat",      "HF", &StaleChunksOp::hexFormatFlag,  false)
        .Def2("AvailChunksSeq", "AC", &StaleChunksOp::availChunksSeq, kfsSeq_t(-1))
        ;
    }
};

struct RetireOp : public KfsOp {
    RetireOp()
        : KfsOp(CMD_RETIRE)
        {}
    void Execute();
    virtual ostream& ShowSelf(ostream& os) const
    {
        return os << "meta-server is telling us to retire";
    }
    template<typename T> static T& ParserDef(T& parser)
    {
        return KfsOp::ParserDef(parser)
        ;
    }
};

struct CloseOp : public KfsClientChunkOp {
    uint32_t              numServers;      // input
    bool                  needAck;         // input: when set, this RPC is ack'ed
    bool                  hasWriteId;      // input
    int64_t               masterCommitted; // input
    StringBufT<256>       servers;         // input: set of servers on which to chunk is to be closed
    int                   chunkAccessLength;
    int                   contentLength;
    SyncReplicationAccess syncReplicationAccess;
    bool                  readMetaFlag;

    CloseOp()
        : KfsClientChunkOp(CMD_CLOSE),
          numServers           (0u),
          needAck              (true),
          hasWriteId           (false),
          masterCommitted      ((int64_t)-1),
          servers              (),
          chunkAccessLength    (0),
          contentLength        (0),
          syncReplicationAccess(),
          readMetaFlag         (false)
        {}
    CloseOp(const CloseOp& op)
        : KfsClientChunkOp(CMD_CLOSE),
          numServers           (op.numServers),
          needAck              (op.needAck),
          hasWriteId           (op.hasWriteId),
          masterCommitted      (op.masterCommitted),
          servers              (op.servers),
          chunkAccessLength    (op.chunkAccessLength),
          contentLength        (op.contentLength),
<<<<<<< HEAD
          syncReplicationAccess(op.syncReplicationAccess)
    {
        chunkId                   = op.chunkId;
        shortRpcFormatFlag        = op.shortRpcFormatFlag;
        initialShortRpcFormatFlag = op.initialShortRpcFormatFlag;
=======
          syncReplicationAccess(op.syncReplicationAccess),
          readMetaFlag         (op.readMetaFlag)
    {
        chunkId      = op.chunkId;
        chunkVersion = op.chunkVersion;
>>>>>>> 08b18f83
    }
    virtual int GetContentLength() const { return contentLength; }
    virtual bool ParseContent(istream& is)
    {
        return syncReplicationAccess.Parse(
            is, chunkAccessLength, contentLength);
    }
    void Execute();
    virtual ostream& ShowSelf(ostream& os) const
    {
        return os <<
            "close:"
            " seq: "             << seq <<
            " chunk: "           << chunkId <<
            " version: "         << chunkVersion <<
            " num-servers: "     << numServers <<
            " servers: "         << servers <<
            " need-ack: "        << needAck <<
            " has-write-id: "    << hasWriteId <<
            " mater-committed: " << masterCommitted
        ;
    }
    // if there was a daisy chain for this chunk, forward the close down the chain
    void Request(ReqOstream& os);
    void Response(ReqOstream& os) {
        if (needAck) {
            KfsOp::Response(os);
        }
    }
    int HandleDone(int code, void* data);
    void ForwardToPeer(
        const ServerLocation& loc,
        bool                  wrtieMasterFlag,
        bool                  allowCSClearTextFlag);
    int HandlePeerReply(int code, void *data);
    template<typename T> static T& ParserDef(T& parser)
    {
        return KfsClientChunkOp::ParserDef(parser)
        .Def2("Num-servers",      "R",  &CloseOp::numServers)
        .Def2("Servers",          "S",  &CloseOp::servers)
        .Def2("Need-ack",         "A",  &CloseOp::needAck,         true)
        .Def2("Has-write-id",     "W",  &CloseOp::hasWriteId,      false)
        .Def2("Master-committed", "M",  &CloseOp::masterCommitted, int64_t(-1))
        .Def2("C-access-length",  "AL", &CloseOp::chunkAccessLength)
        .Def2("Content-length",   "l",  &CloseOp::contentLength)
        ;
    }
};

struct ReadOp;
struct WriteOp;
struct WriteSyncOp;
struct WritePrepareFwdOp;

// support for record appends
struct RecordAppendOp : public ChunkAccessRequestOp {
    kfsSeq_t              clientSeq;             /* input */
    size_t                numBytes;              /* input */
    int64_t               offset;                /* input: offset as far as the transaction is concerned */
    int64_t               fileOffset;            /* value set by the head of the daisy chain */
    uint32_t              numServers;            /* input */
    uint32_t              checksum;              /* input: as computed by the sender; 0 means sender didn't send */
    StringBufT<256>       servers;               /* input: set of servers on which to write */
    int64_t               masterCommittedOffset; /* input piggy back master's ack to slave */
    IOBuffer              dataBuf;               /* buffer with the data to be written */
    int                   chunkAccessLength;
    int                   accessFwdLength;
    SyncReplicationAccess syncReplicationAccess;
    /*
     * when a record append is to be fwd'ed along a daisy chain,
     * this field stores the original op client.
     */
    KfsCallbackObj* origClnt;
    kfsSeq_t        origSeq;
    time_t          replicationStartTime;
    BufferManager*  devBufMgr;
    RecordAppendOp* mPrevPtr[1];
    RecordAppendOp* mNextPtr[1];

    RecordAppendOp(kfsSeq_t s = -1);
    virtual ~RecordAppendOp();

    virtual int GetContentLength() const { return accessFwdLength; }
    virtual bool ParseContent(istream& is)
    {
        return syncReplicationAccess.Parse(
            is, chunkAccessLength, accessFwdLength);
    }
    void Request(ReqOstream& os);
    void Response(ReqOstream& os);
    void Execute();
    virtual ostream& ShowSelf(ostream& os) const;
    bool Validate()
    {
        if (clientSeq == -1) {
            clientSeq  = seq;
        }
        return ChunkAccessRequestOp::Validate();
    }
    virtual BufferManager* GetDeviceBufferManager(
        bool findFlag, bool resetFlag)
    {
        return GetDeviceBufferMangerSelf(
            findFlag, resetFlag, chunkId, chunkVersion, devBufMgr);
    }
    template<typename T> static T& ParserDef(T& parser)
    {
        return ChunkAccessRequestOp::ParserDef(parser)
<<<<<<< HEAD
        .Def2("Chunk-version",     "V",  &RecordAppendOp::chunkVersion,          int64_t(-1))
        .Def2("Offset",            "O",  &RecordAppendOp::offset,                int64_t(-1))
        .Def2("File-offset",       "F",  &RecordAppendOp::fileOffset,            int64_t(-1))
        .Def2("Num-bytes",         "B",  &RecordAppendOp::numBytes)
        .Def2("Num-servers",       "R",  &RecordAppendOp::numServers)
        .Def2("Servers",           "S",  &RecordAppendOp::servers)
        .Def2("Checksum",          "K",  &RecordAppendOp::checksum)
        .Def2("Client-cseq",       "Cc", &RecordAppendOp::clientSeq)
        .Def2("Master-committed",  "M",  &RecordAppendOp::masterCommittedOffset, int64_t(-1))
        .Def2("Access-fwd-length", "AF", &RecordAppendOp::accessFwdLength, 0)
        .Def2("C-access-length",   "AL", &RecordAppendOp::chunkAccessLength)
=======
        .Def("Offset",            &RecordAppendOp::offset,                int64_t(-1))
        .Def("File-offset",       &RecordAppendOp::fileOffset,            int64_t(-1))
        .Def("Num-bytes",         &RecordAppendOp::numBytes)
        .Def("Num-servers",       &RecordAppendOp::numServers)
        .Def("Servers",           &RecordAppendOp::servers)
        .Def("Checksum",          &RecordAppendOp::checksum)
        .Def("Client-cseq",       &RecordAppendOp::clientSeqVal)
        .Def("Master-committed",  &RecordAppendOp::masterCommittedOffset, int64_t(-1))
        .Def("Access-fwd-length", &RecordAppendOp::accessFwdLength, 0)
        .Def("C-access-length",   &RecordAppendOp::chunkAccessLength)
>>>>>>> 08b18f83
        ;
    }
};

struct GetRecordAppendOpStatus : public KfsClientChunkOp
{
    int64_t      writeId;          // input
    kfsSeq_t     opSeq;            // output
    int64_t      opOffset;
    size_t       opLength;
    int          opStatus;
    size_t       widAppendCount;
    size_t       widBytesReserved;
    size_t       chunkBytesReserved;
    int64_t      remainingLeaseTime;
    int64_t      masterCommitOffset;
    int64_t      nextCommitOffset;
    int          appenderState;
    const char*  appenderStateStr;
    bool         masterFlag;
    bool         stableFlag;
    bool         openForAppendFlag;
    bool         widWasReadOnlyFlag;
    bool         widReadOnlyFlag;

    GetRecordAppendOpStatus()
        : KfsClientChunkOp(CMD_GET_RECORD_APPEND_STATUS),
          writeId(-1),
          opSeq(-1),
          opOffset(-1),
          opLength(0),
          opStatus(-1),
          widAppendCount(0),
          widBytesReserved(0),
          chunkBytesReserved(0),
          remainingLeaseTime(0),
          masterCommitOffset(-1),
          nextCommitOffset(-1),
          appenderState(0),
          appenderStateStr(""),
          masterFlag(false),
          stableFlag(false),
          openForAppendFlag(false),
          widWasReadOnlyFlag(false),
          widReadOnlyFlag(false)
        {}
    void Request(ReqOstream& os);
    void Response(ReqOstream& os);
    void Execute();
    virtual ostream& ShowSelf(ostream& os) const
    {
        return os <<
            "get-record-append-op-status:"
            " seq: "       << seq <<
            " chunk: "     << chunkId <<
            " version: "   << chunkVersion <<
            " writeId: "   << writeId <<
            " status: "    << status  <<
            " op-seq: "    << opSeq <<
            " op-status: " << opStatus <<
            " wid: "       << (widReadOnlyFlag ? "ro" : "w")
        ;
    }
    template<typename T> static T& ParserDef(T& parser)
    {
        return KfsClientChunkOp::ParserDef(parser)
<<<<<<< HEAD
        .Def2("Chunk-version", "V", &GetRecordAppendOpStatus::chunkVersion, int64_t(-1))
        .Def2("Write-id",      "W", &GetRecordAppendOpStatus::writeId,      int64_t(-1))
=======
        .Def("Write-id", &GetRecordAppendOpStatus::writeId, int64_t(-1))
>>>>>>> 08b18f83
        ;
    }
};

struct WriteIdAllocOp : public ChunkAccessRequestOp {
    kfsSeq_t              clientSeq;         /* input */
    int64_t               offset;            /* input */
    size_t                numBytes;          /* input */
    StringBufT<256>       writeIdStr;        /* output */
    uint32_t              numServers;        /* input */
    StringBufT<256>       servers;           /* input: set of servers on which to write */
    WriteIdAllocOp*       fwdedOp;           /* if we did any fwd'ing, this is the op that tracks it */
    bool                  isForRecordAppend; /* set if the write-id-alloc is for a record append that will follow */
    bool                  writePrepareReplyFlag; /* write prepare reply supported */
    bool                  peerShortRpcFormatFlag;
    int                   contentLength;
    int                   chunkAccessLength;
    SyncReplicationAccess syncReplicationAccess;
    RemoteSyncSMPtr       appendPeer;

    WriteIdAllocOp()
        : ChunkAccessRequestOp(CMD_WRITE_ID_ALLOC),
          clientSeq(-1),
          offset(0),
          numBytes(0),
          writeIdStr(),
          numServers(0),
          servers(),
          fwdedOp(0),
          isForRecordAppend(false),
          writePrepareReplyFlag(true),
          peerShortRpcFormatFlag(false),
          contentLength(0),
          chunkAccessLength(0),
          syncReplicationAccess(),
          appendPeer()
        { SET_HANDLER(this, &WriteIdAllocOp::Done); }
    WriteIdAllocOp(const WriteIdAllocOp& other)
        : ChunkAccessRequestOp(CMD_WRITE_ID_ALLOC),
          clientSeq(other.clientSeq),
          offset(other.offset),
          numBytes(other.numBytes),
          numServers(other.numServers),
          servers(other.servers),
          fwdedOp(0),
          isForRecordAppend(other.isForRecordAppend),
          writePrepareReplyFlag(other.writePrepareReplyFlag),
          peerShortRpcFormatFlag(false),
          contentLength(other.contentLength),
          chunkAccessLength(other.chunkAccessLength),
          syncReplicationAccess(other.syncReplicationAccess),
<<<<<<< HEAD
          appendPeer()
    {
        shortRpcFormatFlag        = other.shortRpcFormatFlag;
        initialShortRpcFormatFlag = other.initialShortRpcFormatFlag;
        chunkId                   = other.chunkId;
=======
          appendPeer(),
          clientSeqVal()
    {
        chunkId      = other.chunkId;
        chunkVersion = other.chunkVersion;
>>>>>>> 08b18f83
    }
    ~WriteIdAllocOp();

    virtual int GetContentLength() const { return contentLength; }
    virtual bool ParseContent(istream& is)
    {
        return syncReplicationAccess.Parse(
            is, chunkAccessLength, contentLength);
    }
    void Request(ReqOstream& os);
    void Response(ReqOstream& os);
    void Execute();
    // should the chunk metadata get paged out, then we use the
    // write-id alloc op as a hint to page the data back in---writes
    // are coming.
    void ReadChunkMetadata();

    void ForwardToPeer(
        const ServerLocation& loc,
        bool                  wrtieMasterFlag,
        bool                  allowCSClearTextFlag);
    int HandlePeerReply(int code, void *data);
    int Done(int code, void *data);
    virtual bool ParseResponse(const Properties& props, IOBuffer& /* iobuf */)
    {
        const Properties::String* const wids = props.getValue(
            shortRpcFormatFlag ? "W" : "Write-id");
        if (wids) {
            writeIdStr = *wids;
        } else {
            writeIdStr.clear();
        }
        writePrepareReplyFlag = props.getValue(
            shortRpcFormatFlag ? "WR" : "Write-prepare-reply", 0) != 0;
        return (! writeIdStr.empty());
    }
    virtual ostream& ShowSelf(ostream& os) const
    {
        return os <<
            "write-id-alloc:"
            " seq: "        << seq <<
            " client-seq: " << clientSeq <<
            " chunk: "      << chunkId <<
            " version: "    << chunkVersion <<
            " servers: "    << servers <<
            " status: "     << status <<
            " msg: "        << statusMsg
        ;
    }
    bool Validate()
    {
        if (clientSeq == -1) {
            clientSeq  = seq;
        }
        return KfsClientChunkOp::Validate();
    }
    template<typename T> static T& ParserDef(T& parser)
    {
        return ChunkAccessRequestOp::ParserDef(parser)
<<<<<<< HEAD
        .Def2("Chunk-version",       "V",  &WriteIdAllocOp::chunkVersion,      int64_t(-1))
        .Def2("Offset",              "O",  &WriteIdAllocOp::offset)
        .Def2("Num-bytes",           "B",  &WriteIdAllocOp::numBytes)
        .Def2("Num-servers",         "R",  &WriteIdAllocOp::numServers)
        .Def2("Servers",             "S",  &WriteIdAllocOp::servers)
        .Def2("For-record-append",   "A",  &WriteIdAllocOp::isForRecordAppend, false)
        .Def2("Client-cseq",         "Cc", &WriteIdAllocOp::clientSeq)
        .Def2("Write-prepare-reply", "WR", &WriteIdAllocOp::writePrepareReplyFlag)
        .Def2("Content-length",      "l",  &WriteIdAllocOp::contentLength, 0)
        .Def2("C-access-length",     "AL", &WriteIdAllocOp::chunkAccessLength)
=======
        .Def("Offset",              &WriteIdAllocOp::offset)
        .Def("Num-bytes",           &WriteIdAllocOp::numBytes)
        .Def("Num-servers",         &WriteIdAllocOp::numServers)
        .Def("Servers",             &WriteIdAllocOp::servers)
        .Def("For-record-append",   &WriteIdAllocOp::isForRecordAppend, false)
        .Def("Client-cseq",         &WriteIdAllocOp::clientSeqVal)
        .Def("Write-prepare-reply", &WriteIdAllocOp::writePrepareReplyFlag)
        .Def("Content-length",      &WriteIdAllocOp::contentLength, 0)
        .Def("C-access-length",     &WriteIdAllocOp::chunkAccessLength)
>>>>>>> 08b18f83
        ;
    }
};

struct WritePrepareOp : public ChunkAccessRequestOp {
    int64_t               offset;     /* input */
    size_t                numBytes;   /* input */
    uint32_t              numServers; /* input */
    uint32_t              checksum;   /* input: as computed by the sender; 0 means sender didn't send */
    StringBufT<256>       servers;    /* input: set of servers on which to write */
    bool                  replyRequestedFlag;
    int                   accessFwdLength;
    int                   chunkAccessLength;
    SyncReplicationAccess syncReplicationAccess;
    IOBuffer              dataBuf;    /* buffer with the data to be written */
    WritePrepareFwdOp*    writeFwdOp; /* op that tracks the data we fwd'ed to a peer */
    WriteOp*              writeOp;    /* the underlying write that is queued up locally */
    uint32_t              numDone;    // sub/forwarding ops count
    BufferManager*        devBufMgr;
    uint32_t              receivedChecksum;
    vector<uint32_t>      blocksChecksums;

<<<<<<< HEAD
    WritePrepareOp()
        : ChunkAccessRequestOp(CMD_WRITE_PREPARE),
          chunkVersion(-1),
=======
    WritePrepareOp(kfsSeq_t s = 0)
        : ChunkAccessRequestOp(CMD_WRITE_PREPARE, s),
>>>>>>> 08b18f83
          offset(0),
          numBytes(0),
          numServers(0),
          checksum(0),
          servers(),
          replyRequestedFlag(false),
          accessFwdLength(0),
          chunkAccessLength(0),
          syncReplicationAccess(),
          dataBuf(),
          writeFwdOp(0),
          writeOp(0),
          numDone(0),
          devBufMgr(0),
          receivedChecksum(0),
          blocksChecksums()
        { SET_HANDLER(this, &WritePrepareOp::Done); }
    ~WritePrepareOp();

    virtual int GetContentLength() const { return accessFwdLength; }
    virtual bool ParseContent(istream& is)
    {
        return syncReplicationAccess.Parse(
            is, chunkAccessLength, accessFwdLength);
    }
    void Response(ReqOstream& os);
    void Execute();
    void ForwardToPeer(
        const ServerLocation& loc,
        bool                  wrtieMasterFlag,
        bool                  allowCSClearTextFlag);
    int Done(int code, void *data);
    virtual BufferManager* GetDeviceBufferManager(
        bool findFlag, bool resetFlag)
    {
        return GetDeviceBufferMangerSelf(
            findFlag, resetFlag, chunkId, chunkVersion, devBufMgr);
    }
    virtual ostream& ShowSelf(ostream& os) const
    {
        return os <<
            "write-prepare:"
            " seq: "       << seq <<
            " chunk: "     << chunkId <<
            " version  "   << chunkVersion <<
            " offset: "    << offset <<
            " numBytes: "  << numBytes
        ;
    }
    template<typename T> static T& ParserDef(T& parser)
    {
        return ChunkAccessRequestOp::ParserDef(parser)
<<<<<<< HEAD
        .Def2("Chunk-version",     "V",  &WritePrepareOp::chunkVersion, int64_t(-1))
        .Def2("Offset",            "O",  &WritePrepareOp::offset)
        .Def2("Num-bytes",         "B",  &WritePrepareOp::numBytes)
        .Def2("Num-servers",       "R",  &WritePrepareOp::numServers)
        .Def2("Servers",           "S",  &WritePrepareOp::servers)
        .Def2("Checksum",          "K",  &WritePrepareOp::checksum)
        .Def2("Reply",             "RR", &WritePrepareOp::replyRequestedFlag)
        .Def2("Access-fwd-length", "AF", &WritePrepareOp::accessFwdLength, 0)
        .Def2("C-access-length",   "AL", &WritePrepareOp::chunkAccessLength)
=======
        .Def("Offset",            &WritePrepareOp::offset)
        .Def("Num-bytes",         &WritePrepareOp::numBytes)
        .Def("Num-servers",       &WritePrepareOp::numServers)
        .Def("Servers",           &WritePrepareOp::servers)
        .Def("Checksum",          &WritePrepareOp::checksum)
        .Def("Reply",             &WritePrepareOp::replyRequestedFlag)
        .Def("Access-fwd-length", &WritePrepareOp::accessFwdLength, 0)
        .Def("C-access-length",   &WritePrepareOp::chunkAccessLength)
>>>>>>> 08b18f83
        ;
    }
};

struct WritePrepareFwdOp : public KfsOp {
    const WritePrepareOp& owner;

    WritePrepareFwdOp(WritePrepareOp& o)
        : KfsOp(CMD_WRITE_PREPARE_FWD),
          owner(o)
    {
        shortRpcFormatFlag        = o.shortRpcFormatFlag;
        initialShortRpcFormatFlag = o.initialShortRpcFormatFlag;
    }
    void Request(ReqOstream& os);
    // nothing to do...we send the data to peer and wait. have a
    // decl. to keep compiler happy
    void Execute() {}

    virtual ostream& ShowSelf(ostream& os) const
    {
        return os <<
            "write-prepare-fwd: "
            "seq: " << seq <<
            " " << owner.Show()
        ;
    }
};

struct WriteOp : public KfsOp {
    kfsChunkId_t     chunkId;
    int64_t          chunkVersion;
    int64_t          offset;   /* input */
    size_t           numBytes; /* input */
    ssize_t          numBytesIO; /* output: # of bytes actually written */
    DiskIoPtr        diskIo; /* disk connection used for writing data */
    IOBuffer         dataBuf; /* buffer with the data to be written */
    int64_t          diskIOTime;
    vector<uint32_t> checksums; /* store the checksum for logging purposes */
    /*
     * for writes that are smaller than a checksum block, we need to
     * read the whole block in, compute the new checksum and then write
     * out data.  This buffer holds the data read in from disk.
    */
    ReadOp*           rop;
    /*
     * The owning write prepare op
     */
    WritePrepareOp*   wpop;
    /* Set if the write was triggered due to re-replication */
    bool isFromReReplication;
    // Set if the write is from a record append
    bool             isFromRecordAppend;
    // for statistics purposes, have a "holder" op that tracks how long it took a write to finish.
    bool             isWriteIdHolder;
    int64_t          writeId;
    // time at which the write was enqueued at the ChunkManager
    time_t           enqueueTime;

    WriteOp(kfsChunkId_t c, int64_t v)
        : KfsOp(CMD_WRITE),
          chunkId(c),
          chunkVersion(v),
          offset(0),
          numBytes(0),
          numBytesIO(0),
          diskIo(),
          dataBuf(),
          diskIOTime(0),
          checksums(),
          rop(0),
          wpop(0),
          isFromReReplication(false),
          isFromRecordAppend(false),
          isWriteIdHolder(false),
          writeId(-1),
          enqueueTime()
        { SET_HANDLER(this, &WriteOp::HandleWriteDone); }
    WriteOp(kfsChunkId_t c, int64_t v, int64_t o, size_t n,
            int64_t id)
        : KfsOp(CMD_WRITE),
          chunkId(c),
          chunkVersion(v),
          offset(o),
          numBytes(n),
          numBytesIO(0),
          diskIo(),
          dataBuf(),
          diskIOTime(0),
          checksums(),
          rop(0),
          wpop(0),
          isFromReReplication(false),
          isFromRecordAppend(false),
          isWriteIdHolder(false),
          writeId(id),
          enqueueTime()
        { SET_HANDLER(this, &WriteOp::HandleWriteDone); }
    ~WriteOp();
    void InitForRecordAppend()
    {
        SET_HANDLER(this, &WriteOp::HandleRecordAppendDone);
        isFromRecordAppend = true;
    }
    void Reset()
    {
        status = numBytesIO = 0;
        SET_HANDLER(this, &WriteOp::HandleWriteDone);
    }
    void Response(ReqOstream& os) {}
    void Execute();

    // for record appends, this handler will be called back; on the
    // callback, notify the atomic record appender of
    // completion status
    int HandleRecordAppendDone(int code, void *data);
    int HandleWriteDone(int code, void *data);
    int HandleLoggingDone(int code, void *data);

    virtual ostream& ShowSelf(ostream& os) const
    {
        return os <<
            "write:"
            " chunk: "    << chunkId <<
            " version: "  << chunkVersion <<
            " offset: "   << offset <<
            " numBytes: " << numBytes
        ;
    }
};

// sent by the client to force data to disk
struct WriteSyncOp : public ChunkAccessRequestOp {
    // what is the range of data we are sync'ing
    int64_t                   offset; /* input */
    size_t                    numBytes; /* input */
    // sent by the chunkmaster to downstream replicas; if there is a
    // mismatch, the sync will fail and the client will retry the write
    vector<uint32_t>          checksums;
    uint32_t                  numServers;
    StringBufT<256>           servers;
    WriteSyncOp*              fwdedOp;
    WriteOp*                  writeOp; // the underlying write that needs to be pushed to disk
    uint32_t                  numDone; // if we did forwarding, we wait for
                                       // local/remote to be done; otherwise, we only
                                       // wait for local to be done
    bool                  writeMaster; // infer from the server list if we are the "master" for doing the writes
    int                   checksumsCnt;
    int                   contentLength;
    int                   chunkAccessLength;
    SyncReplicationAccess syncReplicationAccess;

    WriteSyncOp(kfsChunkId_t c = -1,
            int64_t v = -1, int64_t o = 0, size_t n = 0)
<<<<<<< HEAD
        : ChunkAccessRequestOp(CMD_WRITE_SYNC),
          chunkVersion(v),
=======
        : ChunkAccessRequestOp(CMD_WRITE_SYNC, s),
>>>>>>> 08b18f83
          offset(o),
          numBytes(n),
          checksums(),
          numServers(0),
          servers(),
          fwdedOp(0),
          writeOp(0),
          numDone(0),
          writeMaster(false),
          checksumsCnt(0),
          contentLength(0),
          chunkAccessLength(0),
          syncReplicationAccess(),
          checksumsVal()
    {
        chunkVersion = v;
        chunkId      = c;
        SET_HANDLER(this, &WriteSyncOp::Done);
    }
    ~WriteSyncOp();
    virtual int GetContentLength() const { return contentLength; }
    virtual bool ParseContent(istream& is)
    {
        return syncReplicationAccess.Parse(
            is, chunkAccessLength, contentLength);
    }
    void Request(ReqOstream& os);
    void Execute();
    void ForwardToPeer(
        const ServerLocation& loc,
        bool                  wrtieMasterFlag,
        bool                  allowCSClearTextFlag);
    int Done(int code, void *data);
    virtual ostream& ShowSelf(ostream& os) const
    {
        return os <<
            "write-sync:"
            " seq: "       << seq <<
            " chunk: "     << chunkId <<
            " version: "   << chunkVersion <<
            " offset: "    << offset <<
            " numBytes: "  << numBytes <<
            " write-ids: " << servers;
    }
    bool Validate();
    template<typename T> static T& ParserDef(T& parser)
    {
        return ChunkAccessRequestOp::ParserDef(parser)
<<<<<<< HEAD
        .Def2("Chunk-version",    "V",  &WriteSyncOp::chunkVersion, int64_t(-1))
        .Def2("Offset",           "O",  &WriteSyncOp::offset)
        .Def2("Num-bytes",        "B",  &WriteSyncOp::numBytes)
        .Def2("Num-servers",      "R",  &WriteSyncOp::numServers)
        .Def2("Servers",          "S",  &WriteSyncOp::servers)
        .Def2("Checksum-entries", "KC", &WriteSyncOp::checksumsCnt)
        .Def2("Checksums",        "K",  &WriteSyncOp::checksumsVal)
        .Def2("Content-length",   "l",  &WriteSyncOp::contentLength, 0)
        .Def2("C-access-length",  "AL", &WriteSyncOp::chunkAccessLength)
=======
        .Def("Offset",           &WriteSyncOp::offset)
        .Def("Num-bytes",        &WriteSyncOp::numBytes)
        .Def("Num-servers",      &WriteSyncOp::numServers)
        .Def("Servers",          &WriteSyncOp::servers)
        .Def("Checksum-entries", &WriteSyncOp::checksumsCnt)
        .Def("Checksums",        &WriteSyncOp::checksumsStr)
        .Def("Content-length",   &WriteSyncOp::contentLength, 0)
        .Def("C-access-length",  &WriteSyncOp::chunkAccessLength)
>>>>>>> 08b18f83
        ;
    }
private:
    TokenValue checksumsVal;
};

struct ReadChunkMetaOp : public KfsOp {
    kfsChunkId_t chunkId;
    int64_t      chunkVersion;
    DiskIoPtr    diskIo; /* disk connection used for reading data */
    // others ops that are also waiting for this particular meta-data
    // read to finish; they'll get notified when the read is done
    list<KfsOp*, StdFastAllocator<KfsOp*> > waiters;

<<<<<<< HEAD
    ReadChunkMetaOp(kfsChunkId_t c, KfsCallbackObj *o)
        : KfsOp(CMD_READ_CHUNKMETA),
=======
    ReadChunkMetaOp(kfsChunkId_t c, int64_t v, KfsCallbackObj* o)
        : KfsOp(CMD_READ_CHUNKMETA, 0, o),
>>>>>>> 08b18f83
          chunkId(c),
          chunkVersion(v),
          diskIo(),
          waiters()
    {
        clnt = o;
        SET_HANDLER(this, &ReadChunkMetaOp::HandleDone);
    }

    void Execute() {}
    virtual ostream& ShowSelf(ostream& os) const
    {
        return os <<
            "read-chunk-meta:"
            " chunk: "   << chunkId <<
            " version: " << chunkVersion
        ;
    }

    void AddWaiter(KfsOp *op) {
        waiters.push_back(op);
    }
    // Update internal data structures and then notify the waiting op
    // that read of meta-data is done.
    int HandleDone(int code, void *data);
};

struct GetChunkMetadataOp;

struct ReadOp : public KfsClientChunkOp {
    int64_t          offset;     /* input */
    size_t           numBytes;   /* input */
    ssize_t          numBytesIO; /* output: # of bytes actually read */
    DiskIoPtr        diskIo;     /* disk connection used for reading data */
    IOBuffer         dataBuf;    /* buffer with the data read */
    vector<uint32_t> checksum;   /* checksum over the data that is sent back to client */
    int64_t          diskIOTime; /* how long did the AIOs take */
    int              retryCnt;
    bool             skipVerifyDiskChecksumFlag;
    const char*      requestChunkAccess;
    /*
     * for writes that require the associated checksum block to be
     * read in, store the pointer to the associated write op.
    */
    WriteOp*            wop;
    // for getting chunk metadata, we do a data scrub.
    GetChunkMetadataOp* scrubOp;
    BufferManager*      devBufMgr;

<<<<<<< HEAD
    ReadOp()
        : KfsClientChunkOp(CMD_READ),
          chunkVersion(-1),
=======
    ReadOp(kfsSeq_t s = 0)
        : KfsClientChunkOp(CMD_READ, s),
>>>>>>> 08b18f83
          offset(0),
          numBytes(0),
          numBytesIO(0),
          diskIo(),
          dataBuf(),
          checksum(),
          diskIOTime(0),
          retryCnt(0),
          skipVerifyDiskChecksumFlag(false),
          requestChunkAccess(0),
          wop(0),
          scrubOp(0),
          devBufMgr(0)
        { SET_HANDLER(this, &ReadOp::HandleDone); }
    ReadOp(WriteOp* w, int64_t o, size_t n)
<<<<<<< HEAD
        : KfsClientChunkOp(CMD_READ),
          chunkVersion(w->chunkVersion),
=======
        : KfsClientChunkOp(CMD_READ, w->seq),
>>>>>>> 08b18f83
          offset(o),
          numBytes(n),
          numBytesIO(0),
          diskIo(),
          dataBuf(),
          checksum(),
          diskIOTime(0),
          retryCnt(0),
          skipVerifyDiskChecksumFlag(false),
          requestChunkAccess(0),
          wop(w),
          scrubOp(0),
          devBufMgr(0)
    {
<<<<<<< HEAD
        seq     = w->seq;
        clnt    = w;
        chunkId = w->chunkId;
=======
        clnt         = w;
        chunkId      = w->chunkId;
        chunkVersion = w->chunkVersion;
>>>>>>> 08b18f83
        SET_HANDLER(this, &ReadOp::HandleDone);
    }
    ~ReadOp() {
        assert(! wop);
    }

    void SetScrubOp(GetChunkMetadataOp *sop) {
        scrubOp = sop;
        SET_HANDLER(this, &ReadOp::HandleScrubReadDone);
    }
    void Request(ReqOstream& os);
    void Response(ReqOstream& os);
    void ResponseContent(IOBuffer*& buf, int& size) {
        buf  = status >= 0 ? &dataBuf : 0;
        size = buf ? numBytesIO : 0;
    }
    void Execute();
    int HandleDone(int code, void *data);
    // handler for reading in the chunk meta-data
    int HandleChunkMetaReadDone(int code, void *data);
    // handler for dealing with re-replication events
    void VerifyReply();
    int HandleReplicatorDone(int code, void *data);
    int HandleScrubReadDone(int code, void *data);
    virtual ostream& ShowSelf(ostream& os) const
    {
        return os <<
            "read:"
            " chunk: "    << chunkId <<
            " version: "  << chunkVersion <<
            " offset: "   << offset <<
            " numBytes: " << numBytes <<
            (skipVerifyDiskChecksumFlag ? " skip-disk-chksum" : "")
        ;
    }
    virtual bool IsChunkReadOp(int64_t& outNumBytes, kfsChunkId_t& outChunkId);
    virtual BufferManager* GetDeviceBufferManager(
        bool findFlag, bool resetFlag)
    {
        return GetDeviceBufferMangerSelf(
            findFlag, resetFlag, chunkId, chunkVersion, devBufMgr);
    }
    virtual bool ParseResponse(const Properties& props, IOBuffer& iobuf);
    virtual bool GetResponseContent(IOBuffer& iobuf, int len)
    {
        const int nmv = dataBuf.Move(&iobuf, len);
        if (0 <= len && nmv != len) {
            return false;
        }
        numBytesIO = len;
        VerifyReply();
        return true;
    }
    template<typename T> static T& ParserDef(T& parser)
    {
        return KfsClientChunkOp::ParserDef(parser)
<<<<<<< HEAD
        .Def2("Chunk-version",    "V",  &ReadOp::chunkVersion, int64_t(-1))
        .Def2("Offset",           "O",  &ReadOp::offset)
        .Def2("Num-bytes",        "B",  &ReadOp::numBytes)
        .Def2("Skip-Disk-Chksum", "KS", &ReadOp::skipVerifyDiskChecksumFlag, false)
=======
        .Def("Offset",           &ReadOp::offset)
        .Def("Num-bytes",        &ReadOp::numBytes)
        .Def("Skip-Disk-Chksum", &ReadOp::skipVerifyDiskChecksumFlag, false)
>>>>>>> 08b18f83
        ;
    }
};

// used for retrieving a chunk's size
struct SizeOp : public KfsClientChunkOp {
    kfsFileId_t fileId; // optional
    int64_t     size; /* result */
    SizeOp(
        kfsFileId_t  fid = -1,
        kfsChunkId_t c   = -1,
        int64_t      v   = -1)
        : KfsClientChunkOp(CMD_SIZE),
          fileId(fid),
          size(-1)
    {
        chunkId      = c;
        chunkVersion = v;
        SET_HANDLER(this, &SizeOp::HandleChunkMetaReadDone);
    }

    void Request(ReqOstream& os);
    void Response(ReqOstream& os);
    void Execute();
    int HandleChunkMetaReadDone(int code, void* data);
    virtual ostream& ShowSelf(ostream& os) const
    {
        return os <<
            "size:"
            " seq: "     << seq <<
            " chunk: "   << chunkId <<
            " version: " << chunkVersion <<
            " size: "    << size
        ;
    }
    int HandleDone(int code, void *data);
    virtual bool ParseResponse(const Properties& props, IOBuffer& /* iobuf */)
    {
        size = props.getValue(shortRpcFormatFlag ? "S" : "Size", int64_t(-1));
        return (0 <= size);
    }
    template<typename T> static T& ParserDef(T& parser)
    {
        return KfsClientChunkOp::ParserDef(parser)
<<<<<<< HEAD
        .Def2("File-handle",   "P", &SizeOp::fileId,       kfsFileId_t(-1))
        .Def2("Chunk-version", "V", &SizeOp::chunkVersion, int64_t(-1))
=======
        .Def("File-handle", &SizeOp::fileId, kfsFileId_t(-1))
>>>>>>> 08b18f83
        ;
    }
};

// used for reserving space in a chunk
struct ChunkSpaceReserveOp : public KfsClientChunkOp {
    int64_t         writeId; /* value for the local server */
    StringBufT<256> servers; /* input: set of servers on which to write */
    uint32_t        numServers; /* input */
    // client to provide transaction id (in the daisy chain, the
    // upstream node is a proxy for the client; since the data fwding
    // for a record append is all serialized over a single TCP
    // connection, we need to pass the transaction id so that the
    // receivers in the daisy chain can update state
    //
    size_t        nbytes;

    ChunkSpaceReserveOp()
        : KfsClientChunkOp(CMD_SPC_RESERVE),
          writeId(-1),
          servers(),
          numServers(0),
          nbytes(0)
        {}
    ChunkSpaceReserveOp(kfsChunkId_t c, size_t n)
        : KfsClientChunkOp(CMD_SPC_RESERVE),
          writeId(-1),
          servers(),
          numServers(0),
          nbytes(n)
        { chunkId = c; }

    void Execute();
    virtual ostream& ShowSelf(ostream& os) const
    {
        return os <<
            "space reserve:"
            " seq: "     << seq <<
            " chunk: "   << chunkId <<
            " version: " << chunkVersion <<
            " nbytes: "  << nbytes
        ;
    }
    template<typename T> static T& ParserDef(T& parser)
    {
        return KfsClientChunkOp::ParserDef(parser)
        .Def2("Num-bytes",    "B", &ChunkSpaceReserveOp::nbytes)
        .Def2("Num-servers",  "R", &ChunkSpaceReserveOp::numServers)
        .Def2("Servers",      "S", &ChunkSpaceReserveOp::servers)
        ;
    }
};

// used for releasing previously reserved chunk space reservation
struct ChunkSpaceReleaseOp : public KfsClientChunkOp {
    int64_t         writeId; /* value for the local server */
    StringBufT<256> servers; /* input: set of servers on which to write */
    uint32_t        numServers; /* input */
    size_t          nbytes;

    ChunkSpaceReleaseOp()
        : KfsClientChunkOp(CMD_SPC_RELEASE),
          writeId(-1),
          servers(),
          numServers(0),
          nbytes(0)
        {}
    ChunkSpaceReleaseOp(kfsChunkId_t c, int n)
        : KfsClientChunkOp(CMD_SPC_RELEASE),
          writeId(-1),
          servers(),
          numServers(0),
          nbytes(n)
        { chunkId = c; }

    void Execute();
    virtual ostream& ShowSelf(ostream& os) const
    {
        return os <<
            "space release:"
            " seq: "     << seq <<
            " chunk: "   << chunkId <<
            " version: " << chunkVersion <<
            " nbytes: "  << nbytes
        ;
    }
    template<typename T> static T& ParserDef(T& parser)
    {
        return KfsClientChunkOp::ParserDef(parser)
        .Def2("Num-bytes",    "B", &ChunkSpaceReleaseOp::nbytes)
        .Def2("Num-servers",  "R", &ChunkSpaceReleaseOp::numServers)
        .Def2("Servers",      "S", &ChunkSpaceReleaseOp::servers)
        ;
    }
};

struct GetChunkMetadataOp : public KfsClientChunkOp {
    bool         readVerifyFlag;
    int64_t      chunkSize; // output
    IOBuffer     dataBuf; // buffer with the checksum info
    size_t       numBytesIO;
    ReadOp       readOp; // internally generated
    int64_t      numBytesScrubbed;
    const char*  requestChunkAccess;
    enum { kChunkReadSize = 1 << 20, kChunkMetaReadSize = 16 << 10 };

<<<<<<< HEAD
    GetChunkMetadataOp()
        : KfsClientChunkOp(CMD_GET_CHUNK_METADATA),
          chunkVersion(0),
=======
    GetChunkMetadataOp(kfsSeq_t s = 0)
        : KfsClientChunkOp(CMD_GET_CHUNK_METADATA, s),
>>>>>>> 08b18f83
          readVerifyFlag(false),
          chunkSize(0),
          dataBuf(),
          numBytesIO(0),
          readOp(),
          numBytesScrubbed(0),
          requestChunkAccess(0)
        {}
    ~GetChunkMetadataOp()
        {}
    void Execute();
    // handler for reading in the chunk meta-data
    int HandleChunkMetaReadDone(int code, void *data);

    // We scrub the chunk 1MB at a time and validate checksums; once
    // the chunk is fully scrubbed and checksums are good, we return
    // the values to the client
    int HandleScrubReadDone(int code, void *data);

    void Request(ReqOstream& os);
    void Response(ReqOstream& os);
    void ResponseContent(IOBuffer*& buf, int& size) {
        buf  = status >= 0 ? &dataBuf : 0;
        size = buf ? numBytesIO : 0;
    }
    virtual ostream& ShowSelf(ostream& os) const
    {
        return os <<
            "get-chunk-metadata:"
            " seq: "     << seq <<
            " chunk: "   << chunkId <<
            " version: " << chunkVersion
        ;
    }
    int HandleDone(int code, void *data);
    virtual bool IsChunkReadOp(int64_t& outNumBytes, kfsChunkId_t& outChunkId) {
        outChunkId  = chunkId;
        outNumBytes = readVerifyFlag ? kChunkReadSize : kChunkMetaReadSize;
        return true;
    }
    virtual bool ParseResponse(const Properties& props, IOBuffer& /* iobuf */)
    {
        chunkVersion = props.getValue(
            shortRpcFormatFlag ? "V" : "Chunk-version", int64_t(-1));
        chunkSize    = props.getValue(
            shortRpcFormatFlag ? "S" : "Size",          int64_t(-1));
        return (0 <= chunkVersion && 0 <= chunkSize);
    }
    virtual bool GetResponseContent(IOBuffer& iobuf, int len)
    {
        return (len < 0 || dataBuf.Move(&iobuf, len) == len);
    }
    template<typename T> static T& ParserDef(T& parser)
    {
        return KfsClientChunkOp::ParserDef(parser)
        .Def2("Read-verify",  "RV", &GetChunkMetadataOp::readVerifyFlag)
        ;
    }
};

// used for pinging the server and checking liveness
struct PingOp : public KfsOp {
    int64_t totalSpace;
    int64_t usedSpace;
    int64_t totalFsSpace;
    int     evacuateInFlightCount;

    PingOp()
        : KfsOp(CMD_PING),
          totalSpace(-1),
          usedSpace(-1),
          totalFsSpace(-1),
          evacuateInFlightCount(-1)
        {}
    void Response(ReqOstream& os);
    void Execute();
    virtual ostream& ShowSelf(ostream& os) const
    {
        return os <<
            "monitoring ping:"
            " seq: " << seq
        ;
    }
    template<typename T> static T& ParserDef(T& parser)
    {
        return KfsOp::ParserDef(parser)
        ;
    }
};

// used to dump chunk map
struct DumpChunkMapOp : public KfsOp {
    DumpChunkMapOp()
       : KfsOp(CMD_DUMP_CHUNKMAP)
       {}
    void Response(ReqOstream& os);
    void Execute();
    virtual ostream& ShowSelf(ostream& os) const
    {
        return os <<
            "dump chunk map:"
            "seq: " << seq
        ;
    }
    template<typename T> static T& ParserDef(T& parser)
    {
        return KfsOp::ParserDef(parser)
        ;
    }
};

// used to extract out all the counters we have
struct StatsOp : public KfsOp {
    string stats; // result

    StatsOp()
        : KfsOp(CMD_STATS),
          stats()
        {}
    void Response(ReqOstream& os);
    void Execute();
    virtual ostream& ShowSelf(ostream& os) const
    {
        return os <<
            "monitoring stats:"
            " seq: " << seq
        ;
    }
    template<typename T> static T& ParserDef(T& parser)
    {
        return KfsOp::ParserDef(parser)
        ;
    }
};

struct LeaseRenewOp : public KfsOp {
    kfsChunkId_t          chunkId;
    int64_t               leaseId;
    int64_t               chunkVersion;
    const string          leaseType;
    bool                  emitCSAceessFlag;
    bool                  allowCSClearTextFlag;
    int64_t               chunkServerAccessValidForTime;
    int64_t               chunkServerAccessIssuedTime;
    int                   chunkAccessLength;
    SyncReplicationAccess syncReplicationAccess;

<<<<<<< HEAD
    LeaseRenewOp(kfsChunkId_t c, int64_t l, const string& t, bool a)
        : KfsOp(CMD_LEASE_RENEW),
=======
    LeaseRenewOp(
        kfsSeq_t      s,
        kfsChunkId_t  c,
        int64_t       v,
        int64_t       l,
        const string& t,
        bool          a)
        : KfsOp(CMD_LEASE_RENEW, s),
>>>>>>> 08b18f83
          chunkId(c),
          leaseId(l),
          chunkVersion(v),
          leaseType(t),
          emitCSAceessFlag(a),
          allowCSClearTextFlag(false),
          chunkServerAccessValidForTime(0),
          chunkServerAccessIssuedTime(0),
          chunkAccessLength(0),
          syncReplicationAccess()
        { SET_HANDLER(this, &LeaseRenewOp::HandleDone); }
    virtual bool ParseResponse(const Properties& props, IOBuffer& /* iobuf */)
    {
        chunkAccessLength             = props.getValue(
            shortRpcFormatFlag ? "AL" : "C-access-length", 0);
        chunkServerAccessValidForTime = props.getValue(
            shortRpcFormatFlag ? "ST" : "CS-acess-time",   0);
        chunkServerAccessIssuedTime   = props.getValue(
            shortRpcFormatFlag ? "SI" : "CS-acess-issued", 0);
        allowCSClearTextFlag          = props.getValue(
            shortRpcFormatFlag ? "CT" : "CS-clear-text", 0) != 0;
        return true;
    }
    virtual bool ParseResponseContent(istream& is, int len)
    {
        return syncReplicationAccess.Parse(
            is, chunkAccessLength, len);
    }
    void Request(ReqOstream& os);
    // To be called whenever we get a reply from the server
    int HandleDone(int code, void *data);
    void Execute() {}
    virtual ostream& ShowSelf(ostream& os) const
    {
        return os <<
            "lease-renew:"
            " seq: "     << seq <<
            " chunk: "   << chunkId <<
            " version: " << chunkVersion <<
            " leaseId: " << leaseId <<
            " type: "    << leaseType
        ;
    }
};

// Whenever we want to give up a lease early, we notify the metaserver
// using this op.
struct LeaseRelinquishOp : public KfsOp {
    kfsChunkId_t chunkId;
    int64_t      chunkVersion;
    int64_t      leaseId;
    const string leaseType;
    int64_t      chunkSize;
    uint32_t     chunkChecksum;
    bool         hasChecksum;

<<<<<<< HEAD
    LeaseRelinquishOp(kfsChunkId_t c, int64_t l, const string& t)
        : KfsOp(CMD_LEASE_RELINQUISH),
=======
    LeaseRelinquishOp(
        kfsSeq_t      s,
        kfsChunkId_t  c,
        int64_t       v,
        int64_t       l,
        const string& t)
        : KfsOp(CMD_LEASE_RELINQUISH, s),
>>>>>>> 08b18f83
          chunkId(c),
          chunkVersion(v),
          leaseId(l),
          leaseType(t),
          chunkSize(-1),
          chunkChecksum(0),
          hasChecksum(false)
    {
        SET_HANDLER(this, &LeaseRelinquishOp::HandleDone);
    }
    void Request(ReqOstream& os);
    // To be called whenever we get a reply from the server
    int HandleDone(int code, void *data);
    void Execute() {}
    virtual ostream& ShowSelf(ostream& os) const
    {
        return os <<
            "lease-relinquish:"
            " seq: "      << seq <<
            " chunk "     << chunkId <<
            " version: "  << chunkVersion <<
            " leaseId: "  << leaseId <<
            " type: "     << leaseType <<
            " size: "     << chunkSize <<
            " checksum: " << chunkChecksum
        ;
    }
};

class PendingNotifyLostChunks;

// This is just a helper op for building a hello request to the metaserver.
struct HelloMetaOp : public KfsOp {
    typedef vector<string>       LostChunkDirs;
    typedef vector<kfsChunkId_t> ChunkIds;
    struct ChunkList
    {
        int64_t  count;
        IOBuffer ioBuf;
        ChunkList()
            : count(0),
              ioBuf()
            {}
    };
    enum
    {
        kStableChunkList          = 0,
        kNotStableAppendChunkList = 1,
        kNotStableChunkList       = 2,
        kMissingList              = 3,
        kChunkListCount           = 4
    };

    ServerLocation           myLocation;
    string                   clusterKey;
    string                   md5sum;
    int                      rackId;
    int64_t                  totalSpace;
    int64_t                  totalFsSpace;
    int64_t                  usedSpace;
    LostChunkDirs            lostChunkDirs;
    ChunkList                chunkLists[kChunkListCount];
    bool                     sendCurrentKeyFlag;
    bool                     reqShortRpcFmtFlag;
    CryptoKeys::KeyId        currentKeyId;
    CryptoKeys::Key          currentKey;
    int64_t                  fileSystemId;
    int64_t                  metaFileSystemId;
    bool                     deleteAllChunksFlag;
    bool                     noFidsFlag;
    int                      resumeStep;
    uint64_t                 deletedCount;
    uint64_t                 modifiedCount;
    uint64_t                 deletedReport;
    uint64_t                 chunkCount;
    CIdChecksum              checksum;
    ChunkIds                 resumeModified;
    ChunkIds                 resumeDeleted;
    int64_t                  helloDoneCount;
    int64_t                  helloResumeCount;
    int64_t                  helloResumeFailedCount;
    PendingNotifyLostChunks* pendingNotifyLostChunks;

    HelloMetaOp(const ServerLocation& l,
            const string& k, const string& m, int r)
        : KfsOp(CMD_META_HELLO),
          myLocation(l),
          clusterKey(k),
          md5sum(m),
          rackId(r),
          totalSpace(0),
          totalFsSpace(0),
          usedSpace(0),
          lostChunkDirs(),
          chunkLists(),
          sendCurrentKeyFlag(false),
          reqShortRpcFmtFlag(false),
          currentKeyId(),
          currentKey(),
          fileSystemId(-1),
          metaFileSystemId(-1),
          deleteAllChunksFlag(false),
          noFidsFlag(false),
          resumeStep(-1),
          deletedCount(0),
          modifiedCount(0),
          deletedReport(0),
          chunkCount(0),
          checksum(),
          resumeModified(),
          resumeDeleted(),
          helloDoneCount(0),
          helloResumeCount(0),
          helloResumeFailedCount(0),
          pendingNotifyLostChunks(0)
        {}
    virtual ~HelloMetaOp();
    void Execute();
    void Request(ReqOstream& os, IOBuffer& buf);
    virtual ostream& ShowSelf(ostream& os) const
    {
        return os <<
            "meta-hello:"
            " seq: "         << seq <<
            " mylocation: "  << myLocation <<
            " cluster-key: " << clusterKey <<
            " md5sum: "      << md5sum <<
            " rackId: "      << rackId <<
            " space: "       << totalSpace <<
            " used: "        << usedSpace <<
            " chunks: "      << chunkLists[kStableChunkList].count <<
            " not-stable: "  << chunkLists[kNotStableChunkList].count <<
            " append: "      << chunkLists[kNotStableAppendChunkList].count <<
            " missing: "     << chunkLists[kMissingList].count <<
            " fsid: "        << fileSystemId <<
            " metafsid: "    << metaFileSystemId <<
            " delete flag: " << deleteAllChunksFlag <<
            " resume: "      << resumeStep
        ;
    }
    virtual bool ParseResponseContent(istream& is, int len);
};

struct CorruptChunkOp : public KfsOp {
    enum { kMaxChunkIds = 128 };
    kfsChunkId_t chunkIds[kMaxChunkIds];
    int          chunkCount;
    // input: set if chunk was lost---happens when we disconnect from metaserver and miss messages
    bool         isChunkLost;
    bool         dirOkFlag;
    bool         notifyChunkManagerFlag;
    string       chunkDir;

    CorruptChunkOp(kfsChunkId_t c,
            const string* cDir = 0, bool dOkFlag = false)
        : KfsOp(CMD_CORRUPT_CHUNK),
          chunkCount(0),
          isChunkLost(false),
          dirOkFlag(dOkFlag),
          notifyChunkManagerFlag(false),
          chunkDir(cDir ? *cDir : string())
    {
        chunkIds[0] = c;
        if (0 <= c) {
            chunkCount = 1;
        }
        noReply = true;
        noRetry = true;
        SET_HANDLER(this, &CorruptChunkOp::HandleDone);
    }
    void Request(ReqOstream& os);
    // To be called whenever we get a reply from the server
    int HandleDone(int code, void *data);
    void Execute() {}
    virtual ostream& ShowSelf(ostream& os) const
    {
        return os <<
            "corrupt chunk:"
<<<<<<< HEAD
            " seq: "     << seq <<
            " count: "   << chunkCount <<
            " chunkid: " << chunkIds[0]
=======
            " seq: "   << seq <<
            " file: "  << fid <<
            " chunk: " << chunkId
>>>>>>> 08b18f83
        ;
    }
};

struct EvacuateChunksOp : public KfsOp {
    class StorageTierInfo
    {
    public:
        StorageTierInfo()
            : mDeviceCount(0),
              mNotStableOpenCount(0),
              mChunkCount(0),
              mSpaceAvailable(0),
              mTotalSpace(0)
            {}
        int32_t mDeviceCount;
        int32_t mNotStableOpenCount;
        int32_t mChunkCount;
        int64_t mSpaceAvailable;
        int64_t mTotalSpace;
    };
    typedef map<
        kfsSTier_t,
        StorageTierInfo,
        less<kfsSTier_t>,
        StdFastAllocator<pair<const kfsSTier_t, StorageTierInfo> >
    > StorageTiersInfo;
    enum { kMaxChunkIds = 32 };
    kfsChunkId_t     chunkIds[kMaxChunkIds]; // input
    int              numChunks;
    int              chunkDirs;
    int              writableChunkDirs;
    int              evacuateInFlightCount;
    int              evacuateChunks;
    int64_t          totalSpace;
    int64_t          totalFsSpace;
    int64_t          usedSpace;
    int64_t          evacuateByteCount;
    StorageTiersInfo tiersInfo;

    EvacuateChunksOp(KfsCallbackObj* c = 0)
        : KfsOp(CMD_EVACUATE_CHUNKS),
          numChunks(0),
          chunkDirs(-1),
          writableChunkDirs(-1),
          evacuateInFlightCount(-1),
          evacuateChunks(0),
          totalSpace(-1),
          totalFsSpace(-1),
          usedSpace(-1),
          evacuateByteCount(-1),
          tiersInfo()
    {
        clnt = c;
        SET_HANDLER(this, &EvacuateChunksOp::HandleDone);
    }
    void Request(ReqOstream& os);
    // To be called whenever we get a reply from the server
    int HandleDone(int code, void *data) {
        if (clnt) {
            return KfsOp::HandleDone(code, data);
        }
        delete this;
        return 0;
    }
    void Execute() {}
    virtual ostream& ShowSelf(ostream& os) const
    {
        os << "evacuate chunks: seq: " << seq;
        for (int i = 0; i < numChunks; i++) {
            os << " " << chunkIds[i];
        }
        return os;
    }
};

struct AvailableChunksOp : public KfsOp {
    enum { kMaxChunkIds = 64 };
    typedef pair<kfsChunkId_t, int64_t> Chunks;
    Chunks chunks[kMaxChunkIds];
    int    numChunks;

    AvailableChunksOp(KfsCallbackObj* c = 0)
        : KfsOp(CMD_AVAILABLE_CHUNKS),
          numChunks(0)
    {
        clnt = c;
        SET_HANDLER(this, &AvailableChunksOp::HandleDone);
    }
    void Request(ReqOstream& os);
    // To be called whenever we get a reply from the server
    int HandleDone(int code, void *data) {
        if (clnt) {
            return KfsOp::HandleDone(code, data);
        }
        delete this;
        return 0;
    }
    void Execute() {}
    virtual ostream& ShowSelf(ostream& os) const
    {
        os << "available chunks: seq: " << seq;
        for (int i = 0; i < numChunks; i++) {
            os << " " << chunks[i].first << "." << chunks[i].second;
        }
        return os;
    }
};

struct SetProperties : public KfsOp {
    int        contentLength;
    Properties properties; // input

    SetProperties()
        : KfsOp(CMD_SET_PROPERTIES),
          contentLength(0),
          properties()
        {}
    virtual void Request(ReqOstream& os);
    virtual void Execute();
    virtual ostream& ShowSelf(ostream& os) const
    {
        string list;
        properties.getList(list, "", ";");
        return os <<
            "set-properties: " <<
            " seq: " << seq <<
            " len: " << contentLength <<
            " "      << list
        ;
    }
    virtual int GetContentLength() const { return contentLength; }
    virtual bool ParseContent(istream& is);
    template<typename T> static T& ParserDef(T& parser)
    {
        return KfsOp::ParserDef(parser)
        .Def2("Content-length", "l", &SetProperties::contentLength)
        ;
    }
};

struct RestartChunkServerOp : public KfsOp {
    RestartChunkServerOp()
        : KfsOp(CMD_RESTART_CHUNK_SERVER)
        {}
    virtual void Execute();
    virtual ostream& ShowSelf(ostream& os) const
    {
        return os << "restart";
    }
    template<typename T> static T& ParserDef(T& parser)
    {
        return KfsOp::ParserDef(parser)
        ;
    }
};

struct AuthenticateOp : public KfsOp {
    int         requestedAuthType;
    int         chosenAuthType;
    bool        reqShortRpcFmtFlag;
    bool        useSslFlag;
    int         contentLength;
    int         responseContentLength;
    const char* reqBuf;
    char*       responseBuf;

    AuthenticateOp()
        : KfsOp(CMD_AUTHENTICATE),
          requestedAuthType(kAuthenticationTypeUndef),
          chosenAuthType(kAuthenticationTypeUndef),
          reqShortRpcFmtFlag(false),
          useSslFlag(false),
          contentLength(0),
          responseContentLength(-1),
          reqBuf(0),
          responseBuf(0),
          responseBufPos(0)
        {}
    virtual ~AuthenticateOp()
        { delete [] responseBuf; }
    virtual void Execute() {
        die("unexpected invocation");
    }
    virtual bool ParseResponse(const Properties& props, IOBuffer& /* iobuf */)
    {
        chosenAuthType = props.getValue(
            shortRpcFormatFlag ? "A" : "Auth-type",
            int(kAuthenticationTypeUndef));
        useSslFlag     = props.getValue(
            shortRpcFormatFlag ? "US" : "Use-ssl", 0) != 0;
        return true;
    }
    virtual void Request(ReqOstream& os, IOBuffer& buf);
    virtual ostream& ShowSelf(ostream& os) const {
        return os << "authenticate:"
            " requested: " << requestedAuthType <<
            " chosen: "    << chosenAuthType <<
            " ssl: "       << (useSslFlag ? 1 : 0) <<
            " status: "    << status <<
            " msg: "       << statusMsg
        ;
    }
    int ReadResponseContent(IOBuffer& buf);
private:
    int responseBufPos;
};

enum RpcFormat
{
    kRpcFormatUndef = 0,
    kRpcFormatShort = 1,
    kRpcFormatLong  = 2
};

extern int ParseMetaCommand(const IOBuffer& ioBuf, int len, KfsOp** res,
    RpcFormat& rpcFormat);
extern int ParseClientCommand(const IOBuffer& ioBuf, int len, KfsOp** res,
    RpcFormat& rpcFormat, char* tmpBuf = 0);
extern void SubmitOp(KfsOp *op);
extern void SubmitOpResponse(KfsOp *op);

}

#endif // CHUNKSERVER_KFSOPS_H<|MERGE_RESOLUTION|>--- conflicted
+++ resolved
@@ -432,16 +432,10 @@
     template<typename T> static T& ParserDef(T& parser)
     {
         return KfsOp::ParserDef(parser)
-<<<<<<< HEAD
-        .Def2("Chunk-handle", "H", &KfsClientChunkOp::chunkId, kfsChunkId_t(-1))
-        .Def2("C-access",     "C", &KfsClientChunkOp::chunkAccessVal)
-        .Def2("Subject-id",   "I", &KfsClientChunkOp::subjectId, int64_t(-1))
-=======
-        .Def("Chunk-handle",  &KfsClientChunkOp::chunkId, kfsChunkId_t(-1))
-        .Def("C-access",      &KfsClientChunkOp::chunkAccessVal)
-        .Def("Subject-id",    &KfsClientChunkOp::subjectId,    int64_t(-1))
-        .Def("Chunk-version", &KfsClientChunkOp::chunkVersion,  int64_t(0))
->>>>>>> 08b18f83
+        .Def2("Chunk-handle",  "H", &KfsClientChunkOp::chunkId, kfsChunkId_t(-1))
+        .Def2("C-access",      "C", &KfsClientChunkOp::chunkAccessVal)
+        .Def2("Subject-id",    "I", &KfsClientChunkOp::subjectId, int64_t(-1))
+        .Def2("Chunk-version", "V", &KfsClientChunkOp::chunkVersion,  int64_t(0))
         ;
     }
     bool Validate();
@@ -549,7 +543,6 @@
     template<typename T> static T& ParserDef(T& parser)
     {
         return KfsOp::ParserDef(parser)
-<<<<<<< HEAD
         .Def2("File-handle",     "P",  &AllocChunkOp::fileId,         kfsFileId_t(-1))
         .Def2("Chunk-handle",    "H",  &AllocChunkOp::chunkId,        kfsChunkId_t(-1))
         .Def2("Chunk-version",   "V",  &AllocChunkOp::chunkVersion,   int64_t(-1))
@@ -565,23 +558,7 @@
         .Def2("CS-acess-time",   "ST", &AllocChunkOp::chunkServerAccessValidForTime)
         .Def2("CS-acess-issued", "SI", &AllocChunkOp::chunkServerAccessIssuedTime)
         .Def2("Long-rpc-fmt",    "LF", &AllocChunkOp::longRpcFormatFlag)
-=======
-        .Def("File-handle",     &AllocChunkOp::fileId,         kfsFileId_t(-1))
-        .Def("Chunk-handle",    &AllocChunkOp::chunkId,        kfsChunkId_t(-1))
-        .Def("Chunk-version",   &AllocChunkOp::chunkVersion,   int64_t(-1))
-        .Def("Lease-id",        &AllocChunkOp::leaseId,        int64_t(-1))
-        .Def("Chunk-append",    &AllocChunkOp::appendFlag,     false)
-        .Def("Num-servers",     &AllocChunkOp::numServers)
-        .Def("Servers",         &AllocChunkOp::servers)
-        .Def("Min-tier",        &AllocChunkOp::minStorageTier, kKfsSTierUndef)
-        .Def("Max-tier",        &AllocChunkOp::maxStorageTier, kKfsSTierUndef)
-        .Def("Content-length",  &AllocChunkOp::contentLength,  0)
-        .Def("CS-clear-text",   &AllocChunkOp::allowCSClearTextFlag)
-        .Def("C-access-length", &AllocChunkOp::chunkAccessLength)
-        .Def("CS-acess-time",   &AllocChunkOp::chunkServerAccessValidForTime)
-        .Def("CS-acess-issued", &AllocChunkOp::chunkServerAccessIssuedTime)
-        .Def("Exists",          &AllocChunkOp::mustExistFlag)
->>>>>>> 08b18f83
+        .Def2("Exists",          "E",  &AllocChunkOp::mustExistFlag)
         ;
     }
 };
@@ -706,18 +683,11 @@
         return os <<
             "change-chunk-vers:"
             " seq: "         << seq <<
-<<<<<<< HEAD
-            " fileid: "      << fileId <<
-            " chunkid: "     << chunkId <<
-            " chunkvers: "   << chunkVersion <<
-            " make stable: " << makeStableFlag <<
-            " verify: "      << verifyStableFlag
-=======
             " file: "        << fileId <<
             " chunk: "       << chunkId <<
             " version: "     << chunkVersion <<
-            " make stable: " << makeStableFlag
->>>>>>> 08b18f83
+            " make stable: " << makeStableFlag <<
+            " verify: "      << verifyStableFlag
         ;
     }
     template<typename T> static T& ParserDef(T& parser)
@@ -737,16 +707,10 @@
     kfsChunkId_t chunkId; // input
     int64_t      chunkVersion;
 
-<<<<<<< HEAD
     DeleteChunkOp()
        : KfsOp(CMD_DELETE_CHUNK),
-         chunkId(-1)
-=======
-    DeleteChunkOp(kfsSeq_t s = 0)
-       : KfsOp(CMD_DELETE_CHUNK, s),
          chunkId(-1),
          chunkVersion(0)
->>>>>>> 08b18f83
         {}
     void Execute();
     virtual ostream& ShowSelf(ostream& os) const {
@@ -761,12 +725,8 @@
     template<typename T> static T& ParserDef(T& parser)
     {
         return KfsOp::ParserDef(parser)
-<<<<<<< HEAD
-        .Def2("Chunk-handle", "H", &DeleteChunkOp::chunkId, kfsChunkId_t(-1))
-=======
-        .Def("Chunk-handle",  &DeleteChunkOp::chunkId,      kfsChunkId_t(-1))
-        .Def("Chunk-version", &DeleteChunkOp::chunkVersion, int64_t(0))
->>>>>>> 08b18f83
+        .Def2("Chunk-handle",  "H", &DeleteChunkOp::chunkId, kfsChunkId_t(-1))
+        .Def2("Chunk-version", "V", &DeleteChunkOp::chunkVersion, int64_t(0))
         ;
     }
 };
@@ -1037,19 +997,13 @@
           servers              (op.servers),
           chunkAccessLength    (op.chunkAccessLength),
           contentLength        (op.contentLength),
-<<<<<<< HEAD
-          syncReplicationAccess(op.syncReplicationAccess)
+          syncReplicationAccess(op.syncReplicationAccess),
+          readMetaFlag         (op.readMetaFlag)
     {
         chunkId                   = op.chunkId;
+        chunkVersion              = op.chunkVersion;
         shortRpcFormatFlag        = op.shortRpcFormatFlag;
         initialShortRpcFormatFlag = op.initialShortRpcFormatFlag;
-=======
-          syncReplicationAccess(op.syncReplicationAccess),
-          readMetaFlag         (op.readMetaFlag)
-    {
-        chunkId      = op.chunkId;
-        chunkVersion = op.chunkVersion;
->>>>>>> 08b18f83
     }
     virtual int GetContentLength() const { return contentLength; }
     virtual bool ParseContent(istream& is)
@@ -1158,8 +1112,6 @@
     template<typename T> static T& ParserDef(T& parser)
     {
         return ChunkAccessRequestOp::ParserDef(parser)
-<<<<<<< HEAD
-        .Def2("Chunk-version",     "V",  &RecordAppendOp::chunkVersion,          int64_t(-1))
         .Def2("Offset",            "O",  &RecordAppendOp::offset,                int64_t(-1))
         .Def2("File-offset",       "F",  &RecordAppendOp::fileOffset,            int64_t(-1))
         .Def2("Num-bytes",         "B",  &RecordAppendOp::numBytes)
@@ -1170,18 +1122,6 @@
         .Def2("Master-committed",  "M",  &RecordAppendOp::masterCommittedOffset, int64_t(-1))
         .Def2("Access-fwd-length", "AF", &RecordAppendOp::accessFwdLength, 0)
         .Def2("C-access-length",   "AL", &RecordAppendOp::chunkAccessLength)
-=======
-        .Def("Offset",            &RecordAppendOp::offset,                int64_t(-1))
-        .Def("File-offset",       &RecordAppendOp::fileOffset,            int64_t(-1))
-        .Def("Num-bytes",         &RecordAppendOp::numBytes)
-        .Def("Num-servers",       &RecordAppendOp::numServers)
-        .Def("Servers",           &RecordAppendOp::servers)
-        .Def("Checksum",          &RecordAppendOp::checksum)
-        .Def("Client-cseq",       &RecordAppendOp::clientSeqVal)
-        .Def("Master-committed",  &RecordAppendOp::masterCommittedOffset, int64_t(-1))
-        .Def("Access-fwd-length", &RecordAppendOp::accessFwdLength, 0)
-        .Def("C-access-length",   &RecordAppendOp::chunkAccessLength)
->>>>>>> 08b18f83
         ;
     }
 };
@@ -1248,12 +1188,7 @@
     template<typename T> static T& ParserDef(T& parser)
     {
         return KfsClientChunkOp::ParserDef(parser)
-<<<<<<< HEAD
-        .Def2("Chunk-version", "V", &GetRecordAppendOpStatus::chunkVersion, int64_t(-1))
-        .Def2("Write-id",      "W", &GetRecordAppendOpStatus::writeId,      int64_t(-1))
-=======
-        .Def("Write-id", &GetRecordAppendOpStatus::writeId, int64_t(-1))
->>>>>>> 08b18f83
+        .Def2("Write-id", "W", &GetRecordAppendOpStatus::writeId, int64_t(-1))
         ;
     }
 };
@@ -1305,19 +1240,12 @@
           contentLength(other.contentLength),
           chunkAccessLength(other.chunkAccessLength),
           syncReplicationAccess(other.syncReplicationAccess),
-<<<<<<< HEAD
           appendPeer()
     {
+        chunkId                   = other.chunkId;
+        chunkVersion              = other.chunkVersion;
         shortRpcFormatFlag        = other.shortRpcFormatFlag;
         initialShortRpcFormatFlag = other.initialShortRpcFormatFlag;
-        chunkId                   = other.chunkId;
-=======
-          appendPeer(),
-          clientSeqVal()
-    {
-        chunkId      = other.chunkId;
-        chunkVersion = other.chunkVersion;
->>>>>>> 08b18f83
     }
     ~WriteIdAllocOp();
 
@@ -1377,8 +1305,6 @@
     template<typename T> static T& ParserDef(T& parser)
     {
         return ChunkAccessRequestOp::ParserDef(parser)
-<<<<<<< HEAD
-        .Def2("Chunk-version",       "V",  &WriteIdAllocOp::chunkVersion,      int64_t(-1))
         .Def2("Offset",              "O",  &WriteIdAllocOp::offset)
         .Def2("Num-bytes",           "B",  &WriteIdAllocOp::numBytes)
         .Def2("Num-servers",         "R",  &WriteIdAllocOp::numServers)
@@ -1388,17 +1314,6 @@
         .Def2("Write-prepare-reply", "WR", &WriteIdAllocOp::writePrepareReplyFlag)
         .Def2("Content-length",      "l",  &WriteIdAllocOp::contentLength, 0)
         .Def2("C-access-length",     "AL", &WriteIdAllocOp::chunkAccessLength)
-=======
-        .Def("Offset",              &WriteIdAllocOp::offset)
-        .Def("Num-bytes",           &WriteIdAllocOp::numBytes)
-        .Def("Num-servers",         &WriteIdAllocOp::numServers)
-        .Def("Servers",             &WriteIdAllocOp::servers)
-        .Def("For-record-append",   &WriteIdAllocOp::isForRecordAppend, false)
-        .Def("Client-cseq",         &WriteIdAllocOp::clientSeqVal)
-        .Def("Write-prepare-reply", &WriteIdAllocOp::writePrepareReplyFlag)
-        .Def("Content-length",      &WriteIdAllocOp::contentLength, 0)
-        .Def("C-access-length",     &WriteIdAllocOp::chunkAccessLength)
->>>>>>> 08b18f83
         ;
     }
 };
@@ -1421,14 +1336,8 @@
     uint32_t              receivedChecksum;
     vector<uint32_t>      blocksChecksums;
 
-<<<<<<< HEAD
     WritePrepareOp()
         : ChunkAccessRequestOp(CMD_WRITE_PREPARE),
-          chunkVersion(-1),
-=======
-    WritePrepareOp(kfsSeq_t s = 0)
-        : ChunkAccessRequestOp(CMD_WRITE_PREPARE, s),
->>>>>>> 08b18f83
           offset(0),
           numBytes(0),
           numServers(0),
@@ -1481,8 +1390,6 @@
     template<typename T> static T& ParserDef(T& parser)
     {
         return ChunkAccessRequestOp::ParserDef(parser)
-<<<<<<< HEAD
-        .Def2("Chunk-version",     "V",  &WritePrepareOp::chunkVersion, int64_t(-1))
         .Def2("Offset",            "O",  &WritePrepareOp::offset)
         .Def2("Num-bytes",         "B",  &WritePrepareOp::numBytes)
         .Def2("Num-servers",       "R",  &WritePrepareOp::numServers)
@@ -1491,16 +1398,6 @@
         .Def2("Reply",             "RR", &WritePrepareOp::replyRequestedFlag)
         .Def2("Access-fwd-length", "AF", &WritePrepareOp::accessFwdLength, 0)
         .Def2("C-access-length",   "AL", &WritePrepareOp::chunkAccessLength)
-=======
-        .Def("Offset",            &WritePrepareOp::offset)
-        .Def("Num-bytes",         &WritePrepareOp::numBytes)
-        .Def("Num-servers",       &WritePrepareOp::numServers)
-        .Def("Servers",           &WritePrepareOp::servers)
-        .Def("Checksum",          &WritePrepareOp::checksum)
-        .Def("Reply",             &WritePrepareOp::replyRequestedFlag)
-        .Def("Access-fwd-length", &WritePrepareOp::accessFwdLength, 0)
-        .Def("C-access-length",   &WritePrepareOp::chunkAccessLength)
->>>>>>> 08b18f83
         ;
     }
 };
@@ -1654,13 +1551,8 @@
     SyncReplicationAccess syncReplicationAccess;
 
     WriteSyncOp(kfsChunkId_t c = -1,
-            int64_t v = -1, int64_t o = 0, size_t n = 0)
-<<<<<<< HEAD
+            int64_t v = 0, int64_t o = 0, size_t n = 0)
         : ChunkAccessRequestOp(CMD_WRITE_SYNC),
-          chunkVersion(v),
-=======
-        : ChunkAccessRequestOp(CMD_WRITE_SYNC, s),
->>>>>>> 08b18f83
           offset(o),
           numBytes(n),
           checksums(),
@@ -1676,8 +1568,8 @@
           syncReplicationAccess(),
           checksumsVal()
     {
+        chunkId      = c;
         chunkVersion = v;
-        chunkId      = c;
         SET_HANDLER(this, &WriteSyncOp::Done);
     }
     ~WriteSyncOp();
@@ -1709,8 +1601,6 @@
     template<typename T> static T& ParserDef(T& parser)
     {
         return ChunkAccessRequestOp::ParserDef(parser)
-<<<<<<< HEAD
-        .Def2("Chunk-version",    "V",  &WriteSyncOp::chunkVersion, int64_t(-1))
         .Def2("Offset",           "O",  &WriteSyncOp::offset)
         .Def2("Num-bytes",        "B",  &WriteSyncOp::numBytes)
         .Def2("Num-servers",      "R",  &WriteSyncOp::numServers)
@@ -1719,16 +1609,6 @@
         .Def2("Checksums",        "K",  &WriteSyncOp::checksumsVal)
         .Def2("Content-length",   "l",  &WriteSyncOp::contentLength, 0)
         .Def2("C-access-length",  "AL", &WriteSyncOp::chunkAccessLength)
-=======
-        .Def("Offset",           &WriteSyncOp::offset)
-        .Def("Num-bytes",        &WriteSyncOp::numBytes)
-        .Def("Num-servers",      &WriteSyncOp::numServers)
-        .Def("Servers",          &WriteSyncOp::servers)
-        .Def("Checksum-entries", &WriteSyncOp::checksumsCnt)
-        .Def("Checksums",        &WriteSyncOp::checksumsStr)
-        .Def("Content-length",   &WriteSyncOp::contentLength, 0)
-        .Def("C-access-length",  &WriteSyncOp::chunkAccessLength)
->>>>>>> 08b18f83
         ;
     }
 private:
@@ -1743,13 +1623,8 @@
     // read to finish; they'll get notified when the read is done
     list<KfsOp*, StdFastAllocator<KfsOp*> > waiters;
 
-<<<<<<< HEAD
-    ReadChunkMetaOp(kfsChunkId_t c, KfsCallbackObj *o)
+    ReadChunkMetaOp(kfsChunkId_t c, int64_t v, KfsCallbackObj* o)
         : KfsOp(CMD_READ_CHUNKMETA),
-=======
-    ReadChunkMetaOp(kfsChunkId_t c, int64_t v, KfsCallbackObj* o)
-        : KfsOp(CMD_READ_CHUNKMETA, 0, o),
->>>>>>> 08b18f83
           chunkId(c),
           chunkVersion(v),
           diskIo(),
@@ -1799,14 +1674,8 @@
     GetChunkMetadataOp* scrubOp;
     BufferManager*      devBufMgr;
 
-<<<<<<< HEAD
     ReadOp()
         : KfsClientChunkOp(CMD_READ),
-          chunkVersion(-1),
-=======
-    ReadOp(kfsSeq_t s = 0)
-        : KfsClientChunkOp(CMD_READ, s),
->>>>>>> 08b18f83
           offset(0),
           numBytes(0),
           numBytesIO(0),
@@ -1822,12 +1691,7 @@
           devBufMgr(0)
         { SET_HANDLER(this, &ReadOp::HandleDone); }
     ReadOp(WriteOp* w, int64_t o, size_t n)
-<<<<<<< HEAD
         : KfsClientChunkOp(CMD_READ),
-          chunkVersion(w->chunkVersion),
-=======
-        : KfsClientChunkOp(CMD_READ, w->seq),
->>>>>>> 08b18f83
           offset(o),
           numBytes(n),
           numBytesIO(0),
@@ -1842,15 +1706,10 @@
           scrubOp(0),
           devBufMgr(0)
     {
-<<<<<<< HEAD
-        seq     = w->seq;
-        clnt    = w;
-        chunkId = w->chunkId;
-=======
+        seq          = w->seq;
         clnt         = w;
         chunkId      = w->chunkId;
         chunkVersion = w->chunkVersion;
->>>>>>> 08b18f83
         SET_HANDLER(this, &ReadOp::HandleDone);
     }
     ~ReadOp() {
@@ -1907,16 +1766,9 @@
     template<typename T> static T& ParserDef(T& parser)
     {
         return KfsClientChunkOp::ParserDef(parser)
-<<<<<<< HEAD
-        .Def2("Chunk-version",    "V",  &ReadOp::chunkVersion, int64_t(-1))
         .Def2("Offset",           "O",  &ReadOp::offset)
         .Def2("Num-bytes",        "B",  &ReadOp::numBytes)
         .Def2("Skip-Disk-Chksum", "KS", &ReadOp::skipVerifyDiskChecksumFlag, false)
-=======
-        .Def("Offset",           &ReadOp::offset)
-        .Def("Num-bytes",        &ReadOp::numBytes)
-        .Def("Skip-Disk-Chksum", &ReadOp::skipVerifyDiskChecksumFlag, false)
->>>>>>> 08b18f83
         ;
     }
 };
@@ -1925,18 +1777,11 @@
 struct SizeOp : public KfsClientChunkOp {
     kfsFileId_t fileId; // optional
     int64_t     size; /* result */
-    SizeOp(
-        kfsFileId_t  fid = -1,
-        kfsChunkId_t c   = -1,
-        int64_t      v   = -1)
+    SizeOp()
         : KfsClientChunkOp(CMD_SIZE),
-          fileId(fid),
+          fileId(-1),
           size(-1)
-    {
-        chunkId      = c;
-        chunkVersion = v;
-        SET_HANDLER(this, &SizeOp::HandleChunkMetaReadDone);
-    }
+        { SET_HANDLER(this, &SizeOp::HandleChunkMetaReadDone); }
 
     void Request(ReqOstream& os);
     void Response(ReqOstream& os);
@@ -1961,12 +1806,7 @@
     template<typename T> static T& ParserDef(T& parser)
     {
         return KfsClientChunkOp::ParserDef(parser)
-<<<<<<< HEAD
-        .Def2("File-handle",   "P", &SizeOp::fileId,       kfsFileId_t(-1))
-        .Def2("Chunk-version", "V", &SizeOp::chunkVersion, int64_t(-1))
-=======
-        .Def("File-handle", &SizeOp::fileId, kfsFileId_t(-1))
->>>>>>> 08b18f83
+        .Def2("File-handle", "P", &SizeOp::fileId, kfsFileId_t(-1))
         ;
     }
 };
@@ -1991,14 +1831,6 @@
           numServers(0),
           nbytes(0)
         {}
-    ChunkSpaceReserveOp(kfsChunkId_t c, size_t n)
-        : KfsClientChunkOp(CMD_SPC_RESERVE),
-          writeId(-1),
-          servers(),
-          numServers(0),
-          nbytes(n)
-        { chunkId = c; }
-
     void Execute();
     virtual ostream& ShowSelf(ostream& os) const
     {
@@ -2034,14 +1866,6 @@
           numServers(0),
           nbytes(0)
         {}
-    ChunkSpaceReleaseOp(kfsChunkId_t c, int n)
-        : KfsClientChunkOp(CMD_SPC_RELEASE),
-          writeId(-1),
-          servers(),
-          numServers(0),
-          nbytes(n)
-        { chunkId = c; }
-
     void Execute();
     virtual ostream& ShowSelf(ostream& os) const
     {
@@ -2073,14 +1897,8 @@
     const char*  requestChunkAccess;
     enum { kChunkReadSize = 1 << 20, kChunkMetaReadSize = 16 << 10 };
 
-<<<<<<< HEAD
     GetChunkMetadataOp()
         : KfsClientChunkOp(CMD_GET_CHUNK_METADATA),
-          chunkVersion(0),
-=======
-    GetChunkMetadataOp(kfsSeq_t s = 0)
-        : KfsClientChunkOp(CMD_GET_CHUNK_METADATA, s),
->>>>>>> 08b18f83
           readVerifyFlag(false),
           chunkSize(0),
           dataBuf(),
@@ -2228,19 +2046,13 @@
     int                   chunkAccessLength;
     SyncReplicationAccess syncReplicationAccess;
 
-<<<<<<< HEAD
-    LeaseRenewOp(kfsChunkId_t c, int64_t l, const string& t, bool a)
-        : KfsOp(CMD_LEASE_RENEW),
-=======
     LeaseRenewOp(
-        kfsSeq_t      s,
         kfsChunkId_t  c,
         int64_t       v,
         int64_t       l,
         const string& t,
         bool          a)
-        : KfsOp(CMD_LEASE_RENEW, s),
->>>>>>> 08b18f83
+        : KfsOp(CMD_LEASE_RENEW),
           chunkId(c),
           leaseId(l),
           chunkVersion(v),
@@ -2297,18 +2109,12 @@
     uint32_t     chunkChecksum;
     bool         hasChecksum;
 
-<<<<<<< HEAD
-    LeaseRelinquishOp(kfsChunkId_t c, int64_t l, const string& t)
-        : KfsOp(CMD_LEASE_RELINQUISH),
-=======
     LeaseRelinquishOp(
-        kfsSeq_t      s,
         kfsChunkId_t  c,
         int64_t       v,
         int64_t       l,
         const string& t)
-        : KfsOp(CMD_LEASE_RELINQUISH, s),
->>>>>>> 08b18f83
+        : KfsOp(CMD_LEASE_RELINQUISH),
           chunkId(c),
           chunkVersion(v),
           leaseId(l),
@@ -2487,15 +2293,9 @@
     {
         return os <<
             "corrupt chunk:"
-<<<<<<< HEAD
-            " seq: "     << seq <<
-            " count: "   << chunkCount <<
-            " chunkid: " << chunkIds[0]
-=======
             " seq: "   << seq <<
-            " file: "  << fid <<
-            " chunk: " << chunkId
->>>>>>> 08b18f83
+            " count: " << chunkCount <<
+            " chunk: " << chunkIds[0]
         ;
     }
 };
