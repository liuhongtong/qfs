/*!
 * $Id$
 *
 * \file MetaRequest.cc
 * \brief Meta server request handlers.
 * \author Blake Lewis and Sriram Rao
 *         Mike Ovsiannikov
 *
 * Copyright 2008-2012 Quantcast Corp.
 * Copyright 2006-2008 Kosmix Corp.
 *
 * This file is part of Kosmos File System (KFS).
 *
 * Licensed under the Apache License, Version 2.0
 * (the "License"); you may not use this file except in compliance with
 * the License. You may obtain a copy of the License at
 *
 * http://www.apache.org/licenses/LICENSE-2.0
 *
 * Unless required by applicable law or agreed to in writing, software
 * distributed under the License is distributed on an "AS IS" BASIS,
 * WITHOUT WARRANTIES OR CONDITIONS OF ANY KIND, either express or
 * implied. See the License for the specific language governing
 * permissions and limitations under the License.
 */

#include "kfstree.h"
#include "MetaRequest.h"
#include "LogWriter.h"
#include "Checkpoint.h"
#include "util.h"
#include "LayoutManager.h"
#include "ChildProcessTracker.h"
#include "NetDispatch.h"
#include "Restorer.h"
#include "AuditLog.h"
#include "ClientSM.h"

#include "kfsio/Globals.h"
#include "kfsio/checksum.h"
#include "kfsio/IOBufferWriter.h"
#include "kfsio/DelegationToken.h"
#include "kfsio/ChunkAccessToken.h"
#include "common/MsgLogger.h"
#include "common/RequestParser.h"
#include "common/IntToString.h"
#include "qcdio/QCUtils.h"
#include "qcdio/qcstutils.h"
#include "common/time.h"
#include "common/kfserrno.h"

#include <sys/types.h>
#include <sys/stat.h>
#include <signal.h>
#include <unistd.h>
#include <string.h>

#include <map>
#include <iomanip>
#include <sstream>
#include <limits>
#include <fstream>

namespace KFS {

using std::map;
using std::string;
using std::istringstream;
using std::ifstream;
using std::min;
using std::max;
using std::make_pair;
using std::numeric_limits;
using std::hex;
using std::ofstream;
using KFS::libkfsio::globals;

static bool    gWormMode = false;
static string  gChunkmapDumpDir(".");
static const char* const ftypes[] = { "empty", "file", "dir" };

class StIdempotentRequestHandler
{
public:
    StIdempotentRequestHandler(
        MetaIdempotentRequest& req)
        : mRequestPtr(&req)
    {
        if (0 <= mRequestPtr->reqId &&
                gLayoutManager.GetIdempotentRequestTracker().Handle(
                    *mRequestPtr)) {
            MetaIdempotentRequest* const r = req.GetReq();
            KFS_LOG_STREAM_DEBUG <<
                "idempotent request was already handled:"
                " seq: " << req.opSeqno <<
                " id: "  << req.reqId <<
                " "      << req.Show() <<
                " => "   << MetaRequest::ShowReq(r) <<
            KFS_LOG_EOM;
            mRequestPtr = 0;
            if (! r) {
                panic("invalid idempotent request handling");
                return;
            }
            // If the original request is in the log queue, then this request
            // must go though the log queue to ensure original request
            // completed before submitting response.
            req.logAction = r->commitPendingFlag ?
                MetaRequest::kLogQueue : MetaRequest::kLogNever;
        }
    }
    ~StIdempotentRequestHandler()
    {
        // Remove request and cleanup user id table in order to reduce effect
        // of possible DoS, generating very large number of user ids.
        // For extra safety remove malformed requests.
        if (mRequestPtr &&
                0 <= mRequestPtr->reqId &&
                (-EINVAL == mRequestPtr->status ||
                (kKfsUserNone == mRequestPtr->authUid &&
                (-EACCES == mRequestPtr->status ||
                 -EPERM == mRequestPtr->status)))) {
            gLayoutManager.GetIdempotentRequestTracker().Remove(*mRequestPtr);
        }
    }
    bool IsDone() const { return (! mRequestPtr); }
private:
    MetaIdempotentRequest* mRequestPtr;
};

static ostringstream&
GetTmpOStringStream()
{
    static ostringstream ret;
    ret.str(string());
    resetOStream(ret);
    return ret;
}

static bool
CanAccessFile(const MetaFattr* fa, MetaRequest& op)
{
    if (! fa) {
        op.status    = -ENOENT;
        op.statusMsg = "no such file";
        return false;
    }
    if (fa->IsStriped() && op.clientProtoVers <
            KFS_CLIENT_MIN_STRIPED_FILE_SUPPORT_PROTO_VERS) {
        op.status    = -EINVAL;
        op.statusMsg = "striped file, client upgrade required";
        return false;
    }
    return true;
}

/*!
 * Specially named files (such as, those that end with ".tmp") can be
 * mutated by remove/rename.  Otherwise, in WORM no deletes/renames are allowed.
 */
static inline bool
IsWormMutationAllowed(const string &pathname)
{
    return (pathname.length() >= 4 &&
        pathname.compare(pathname.length() - 4, 4, ".tmp") == 0);
}

static inline bool
startsWith(const string& str, const string& prefix)
{
    const size_t len = prefix.length();
    return (str.length() >= len && str.compare(0, len, prefix) == 0);
}

/*
 * Set WORM mode. In WORM mode, deletes are disabled.
 */
void
setWORMMode(bool value)
{
    gWormMode = value;
}

void
setChunkmapDumpDir(string d)
{
    gChunkmapDumpDir = d;
}

inline static bool
OkHeader(const MetaRequest* op, ReqOstream &os, bool checkStatus = true)
{
    if (op->shortRpcFormatFlag) {
        os << hex;
    }
    os <<
        (op->shortRpcFormatFlag ?
            "OK\r\n"
            "c:" :
            "OK\r\n"
            "Cseq: ") << op->opSeqno
    ;
    if (op->status == 0 && op->statusMsg.empty()) {
        os << (op->shortRpcFormatFlag ?
            "\r\n"
            "s:0\r\n" :
            "\r\n"
            "Status: 0\r\n"
        );
        return true;
    }
    os <<
        (op->shortRpcFormatFlag ?
        "\r\n"
        "s:" :
        "\r\n"
        "Status: "
        ) << (op->status >= 0 ? op->status :
            -SysToKfsErrno(-op->status)) << "\r\n"
    ;
    if (! op->statusMsg.empty()) {
        if (op->statusMsg.find('\r') != string::npos ||
                op->statusMsg.find('\n') != string::npos) {
            panic("invalid status message RPC field: " + op->statusMsg);
        } else {
            os << (op->shortRpcFormatFlag ? "m:" : "Status-message: ") <<
                op->statusMsg <<
            "\r\n";
        }
    }
    if (checkStatus && op->status < 0) {
        os << "\r\n";
    }
    return (op->status >= 0);
}

inline static ReqOstream&
PutHeader(const MetaRequest* op, ReqOstream &os)
{
    OkHeader(op, os, false);
    return os;
}

inline static bool
IsValidUser(kfsUid_t user)
{
    return (user != kKfsUserNone);
}

inline static bool
IsValidGroup(kfsGid_t group)
{
    return (group != kKfsGroupNone);
}

inline static bool
IsValidMode(kfsMode_t mode, bool dirFlag)
{
    return (mode != kKfsModeUndef &&
        (mode & ~(dirFlag ?
            kfsMode_t(Permissions::kDirModeMask) :
            kfsMode_t(Permissions::kFileModeMask))) == 0
    );
}

inline static bool
IsGroupMember(kfsUid_t user, kfsGid_t group)
{
    return IsValidGroup(group); // The client lib does group validation
}

inline static void
SetEUserAndEGroup(MetaRequest& req)
{
    gLayoutManager.SetEUserAndEGroup(req);
}

inline static const UserAndGroupNames*
GetUserAndGroupNames(const MetaRequest& req)
{
    return (
        (req.authUid != kKfsUserNone && req.fromClientSMFlag && req.clnt) ?
        &static_cast<const ClientSM*>(req.clnt
            )->GetAuthContext().GetUserAndGroupNames() : 0
    );
}

inline static void
SetPermissionDeniedStatus(MetaRequest& op)
{
    if (0 <= op.status) {
        op.status   = -EPERM;
        if (op.statusMsg.empty()) {
            op.statusMsg = "permission denied";
        }
    }
}

inline static bool
HasMetaServerAdminAccess(MetaRequest& op)
{
    if (! gLayoutManager.HasMetaServerAdminAccess(op)) {
        SetPermissionDeniedStatus(op);
        return false;
    }
    return true;
}

inline static bool
HasMetaServerStatsAccess(MetaRequest& op)
{
    if (! gLayoutManager.HasMetaServerStatsAccess(op)) {
        SetPermissionDeniedStatus(op);
        return false;
    }
    return true;
}

template<typename T> inline bool
SetUserAndGroup(T& req)
{
    if (req.authUid != kKfsUserNone) {
        if (! req.ownerName.empty()) {
            req.user = gLayoutManager.GetUserAndGroup().GetUserId(
                req.ownerName);
            if (req.user == kKfsUserNone) {
                req.status    = -EINVAL;
                req.statusMsg = "no such user";
                return false;
            }
        }
        if (! req.groupName.empty()) {
            if (! gLayoutManager.GetUserAndGroup().GetGroupId(
                    req.groupName, req.group)) {
                req.status    = -EINVAL;
                req.statusMsg = "no such group";
                return false;
            }
        }
    }
    SetEUserAndEGroup(req);
    if (req.user != kKfsUserNone || req.group != kKfsGroupNone) {
        gLayoutManager.SetUserAndGroup(req, req.user, req.group);
    }
    return true;
}

inline static void
FattrReply(const MetaFattr* fa, MFattr& ofa)
{
    if (! fa) {
        return;
    }
    ofa = *fa;
    // Keep the following to handle purely theoretical case: "re-open" file
    // for append. Normal append now does not attempt to calculate "the actual"
    // file size as append files are sparse anyway, and always sets file size
    // equal to the begining of the "next" chunk.
    if (fa->filesize < 0 &&
            fa->type == KFS_FILE &&
            fa->chunkcount() > 0 &&
            fa->nextChunkOffset() >= (chunkOff_t)CHUNKSIZE &&
            ! fa->IsStriped()) {
        MetaChunkInfo* ci = 0;
        if (metatree.getalloc(fa->id(),
                fa->nextChunkOffset() - CHUNKSIZE, &ci) == 0 &&
                ci &&
                gLayoutManager.HasWriteAppendLease(ci->chunkId)) {
            // Reduce getlayout calls, return the same value to the
            // client as in the case of getlayout followed by
            // getsize on unstable write append chunk.
            // Chunk servers always return CHUNKSIZE in such case
            // to allow reading file opened for append while the
            // file is being written into.
            ofa.filesize = fa->nextChunkOffset();
        }
    }
}

inline static ReqOstream&
UserAndGroupNamesReply(
    ReqOstream&              os,
    const UserAndGroupNames* ugn,
    kfsUid_t                 user,
    kfsGid_t                 group,
    bool                     shortRpcFmtFlag,
    const char* const        prefix = "")
{
    if (ugn) {
        const string* name = ugn->GetUserName(user);
        os << prefix << (shortRpcFmtFlag ? "UN:" : "UName: ");
        if (name && ! name->empty()) {
            os << *name;
        } else {
            os << user;
        }
        os << "\r\n"
            << prefix << (shortRpcFmtFlag ? "GN:" : "GName: ");
        name = ugn->GetGroupName(group);
        if (name && ! name->empty()) {
            os << *name;
        } else {
            os << group;
        }
        os << "\r\n";
    }
    return os;
}

inline static ReqOstream&
FattrReply(ReqOstream& os, const MFattr& fa, const UserAndGroupNames* ugn,
    bool shortRpcFmtFlag)
{
    os <<
    (shortRpcFmtFlag ? "P:" : "File-handle: ") << fa.id()         << "\r\n" <<
    (shortRpcFmtFlag ? "T:" : "Type: ")        << ftypes[fa.type] << "\r\n" <<
    (shortRpcFmtFlag ? "S:" : "File-size: ")   << fa.filesize     << "\r\n" <<
    (shortRpcFmtFlag ? "R:" : "Replication: ") << fa.numReplicas  << "\r\n";
    if (fa.type == KFS_FILE) {
<<<<<<< HEAD
        os << (shortRpcFmtFlag ? "C:" : "Chunk-count: ") <<
            fa.chunkcount() << "\r\n";
=======
        os << "Chunk-count: " << fa.chunkcount() << "\r\n";
        if (0 == fa.numReplicas) {
            os << "Next-chunk-pos: " << fa.nextChunkOffset() << "\r\n";
        }
>>>>>>> 08b18f83
    } else if (fa.type == KFS_DIR) {
        os <<
        (shortRpcFmtFlag ? "FC:" : "File-count: ") <<
            fa.fileCount() << "\r\n" <<
        (shortRpcFmtFlag ? "DC:" : "Dir-count: ")  <<
            fa.dirCount()  << "\r\n";
    }
    sendtime(os, (shortRpcFmtFlag ? "MT:" : "M-Time: "),  fa.mtime,  "\r\n");
    sendtime(os, (shortRpcFmtFlag ? "CT:" : "C-Time: "),  fa.ctime,  "\r\n");
    sendtime(os, (shortRpcFmtFlag ? "CR:" : "CR-Time: "), fa.crtime, "\r\n");
    if (fa.IsStriped()) {
        os <<
        (shortRpcFmtFlag ? "ST:" : "Striper-type: ") <<
            int32_t(fa.striperType) << "\r\n" <<
        (shortRpcFmtFlag ? "SN:" : "Num-stripes: ") <<
            fa.numStripes << "\r\n" <<
        (shortRpcFmtFlag ? "SR:" : "Num-recovery-stripes: ") <<
            fa.numRecoveryStripes << "\r\n" <<
        (shortRpcFmtFlag ? "SS:" : "Stripe-size: ") <<
            fa.stripeSize << "\r\n";
    }
    os <<
    (shortRpcFmtFlag ? "U:" : "User: ")  << fa.user  << "\r\n" <<
    (shortRpcFmtFlag ? "G:" : "Group: ") << fa.group << "\r\n" <<
    (shortRpcFmtFlag ? "M:" : "Mode: ")  << fa.mode  << "\r\n";
    if (fa.minSTier < kKfsSTierMax) {
        os <<
        (shortRpcFmtFlag ? "TL:" : "Min-tier: ") <<
            (int)fa.minSTier << "\r\n" <<
        (shortRpcFmtFlag ? "TH:" : "Max-tier: ") <<
            (int)fa.maxSTier << "\r\n";
    }
    return UserAndGroupNamesReply(os, ugn, fa.user, fa.group, shortRpcFmtFlag);
}

template<typename CondT>
class RequestWaitQueue : public ITimeout
{
public:
    RequestWaitQueue(
        NetManager& netManager,
        CondT&      cond,
        bool        ownsCondFlag = false)
        : ITimeout(),
          mCond(cond),
          mFront(0),
          mBack(0),
          mCur(0),
          mDeletedFlag(0),
          mNetManager(netManager),
          mOwnsCondFlag(ownsCondFlag),
          mMaxOpsPerLoop(2)
        {}
    virtual ~RequestWaitQueue()
    {
        if (mFront) {
            mNetManager.UnRegisterTimeoutHandler(this);
            // leave requests suspended
        }
        if (mOwnsCondFlag) {
            delete &mCond;
        }
        if (mDeletedFlag) {
            *mDeletedFlag = true;
        }
    }
    virtual void Timeout()
    {
        int  opsCount    = 0;
        bool deletedFlag = false;
        mDeletedFlag = &deletedFlag;
        while (mFront && mCond(*mFront)) {
            mCur = mFront;
            mFront = mCur->next;
            if (! mFront) {
                assert(mCur == mBack);
                mBack = 0;
            }
            mCur->next = 0;
            mCur->suspended = false;
            submit_request(mCur);
            if (deletedFlag) {
                return;
            }
            mCur = 0;
            if (mMaxOpsPerLoop <= ++opsCount) {
                if (mFront && mCond(*mFront)) {
                    mNetManager.Wakeup();
                }
                break;
            }
        }
        mDeletedFlag = 0;
        if (! mFront) {
            mNetManager.UnRegisterTimeoutHandler(this);
        }
    }
    bool SuspendIfNeeded(MetaRequest& req)
    {
        if (mCur == &req || (! HasPendingRequests() && mCond(req))) {
            return false;
        }
        Add(&req);
        return true;
    }
    void Add(MetaRequest* req)
    {
        if (! req || req->next || req == mFront || req == mBack) {
            panic("request is null "
                "or already in this or another queue", false);
            return;
        }
        req->suspended = true;
        if (mBack) {
            assert(mFront);
            mBack->next = req;
            mBack = req;
        } else {
            assert(! mFront);
            mFront = req;
            mBack  = req;
            mNetManager.RegisterTimeoutHandler(this);
        }
    }
    bool HasPendingRequests() const
        { return (mFront != 0); }
    void Wakeup()
    {
        if (! HasPendingRequests()) {
            return;
        }
        mNetManager.Wakeup();
    }
    void SetParameters(const Properties& props, const char* prefix)
    {
        mMaxOpsPerLoop = props.getValue(
            (prefix ? prefix : "") + string("maxOpsPerLoop"),
            mMaxOpsPerLoop
        );
    }
private:
    CondT&       mCond;
    MetaRequest* mFront;
    MetaRequest* mBack;
    MetaRequest* mCur;
    bool*        mDeletedFlag;
    NetManager&  mNetManager;
    bool         mOwnsCondFlag;
    int          mMaxOpsPerLoop;

    RequestWaitQueue(const RequestWaitQueue&);
    RequestWaitQueue& operator=(const RequestWaitQueue&);
};

class EnoughBuffersCond
{
public:
    bool operator() (MetaRequest& req)
    {
        return gLayoutManager.HasEnoughFreeBuffers(&req);
    }
};

static EnoughBuffersCond&
GetEnoughBuffersCond()
{
    static EnoughBuffersCond sEnoughBuffersCond;
    return sEnoughBuffersCond;
}

typedef RequestWaitQueue<EnoughBuffersCond> BuffersWaitQueue;
static BuffersWaitQueue sBuffersWaitQueue(
    globalNetManager(), GetEnoughBuffersCond());

void
CheckIfIoBuffersAvailable()
{
    if (sBuffersWaitQueue.HasPendingRequests() &&
            gLayoutManager.HasEnoughFreeBuffers()) {
        sBuffersWaitQueue.Wakeup();
    }
}

void
SetRequestParameters(const Properties& props)
{
    sBuffersWaitQueue.SetParameters(props, "metaServer.buffersWaitQueue.");
}

static bool
HasEnoughIoBuffersForResponse(MetaRequest& req)
{
    return (! sBuffersWaitQueue.SuspendIfNeeded(req));
}

class ResponseWOStream : private IOBuffer::WOStream
{
public:
    ResponseWOStream()
        : IOBuffer::WOStream()
        {}
    ostream& Set(IOBuffer& buf)
    {
        return IOBuffer::WOStream::Set(
            buf, gLayoutManager.GetMaxResponseSize());
    }
    void Reset()
        { IOBuffer::WOStream::Reset(); }
};
static ResponseWOStream sWOStream;

/* virtual */ void
MetaLookup::handle()
{
    authType = kAuthenticationTypeUndef; // always reset if op gets here.
    SetEUserAndEGroup(*this);
    MetaFattr* fa = 0;
    if ((status = metatree.lookup(dir, name, euser, egroup, fa)) == 0) {
        FattrReply(fa, fattr);
    }
}

/* virtual */ bool
MetaLookup::dispatch(ClientSM& sm)
{
    return sm.Handle(*this);
}

/* virtual */ void
MetaLookupPath::handle()
{
    SetEUserAndEGroup(*this);
    MetaFattr* fa = 0;
    if ((status = metatree.lookupPath(
            root, path, euser, egroup, fa)) == 0) {
        FattrReply(fa, fattr);
    }
}

template<typename T> inline static bool
CheckUserAndGroup(T& req)
{
    if (! IsValidUser(req.user)) {
        req.status    = -EINVAL;
        req.statusMsg = "invalid user";
        return false;
    }
    if (! IsValidGroup(req.group)) {
        req.status    = -EINVAL;
        req.statusMsg = "invalid group";
        return false;
    }
    if (req.user != req.euser && req.euser != kKfsUserRoot) {
        req.status    = -EPERM;
        req.statusMsg = "user different from effective user";
        return false;
    }
    if (req.euser != kKfsUserRoot &&
            ! (req.authUid != kKfsUserNone ?
            gLayoutManager.GetUserAndGroup().IsGroupMember(req.user, req.group) :
            IsGroupMember(req.user, req.group))) {
        req.status    = -EPERM;
        req.statusMsg = "user is not a member of the group";
        return false;
    }
    return true;
}

template<typename T> inline static bool
CheckCreatePerms(T& req, bool dirFlag)
{
    if (req.authUid == kKfsUserNone) {
        if (req.euser == kKfsUserNone) {
            req.euser = gLayoutManager.GetDefaultUser();
        }
        if (req.egroup == kKfsGroupNone) {
            req.egroup = gLayoutManager.GetDefaultGroup();
        }
        if (req.user == kKfsUserNone) {
            req.user = req.euser;
        }
        if (req.group == kKfsGroupNone) {
            req.group = req.egroup;
        }
    } else {
        if (req.user == kKfsUserNone) {
            req.user = req.authUid;
        }
        if (req.group == kKfsGroupNone) {
            req.group = req.authGid;
        }
    }
    if (req.mode == kKfsModeUndef) {
        req.mode = req.op == META_MKDIR ?
            gLayoutManager.GetDefaultDirMode() :
            gLayoutManager.GetDefaultFileMode();
    }
    if (! IsValidMode(req.mode, dirFlag)) {
        req.status    = -EINVAL;
        req.statusMsg = "invalid mode";
        return false;
    }
    return CheckUserAndGroup(req);
}

ostream&
MetaRequest::DisplayServers::Show(ostream& os) const
{
    const char* sep = "";
    for (Servers::const_iterator it = mServers.begin();
            it != mServers.end() && os;
            ++it) {
        os << sep << (*it)->GetServerLocation();
        sep = ",";
    }
    return os;
}

class MetaRequestNull : public MetaRequest
{
protected:
    MetaRequestNull()
        : MetaRequest(META_NUM_OPS_COUNT, kLogNever)
        {}
    virtual ostream& ShowSelf(ostream& os) const
        { return os << "null"; }
    static const MetaRequest& Instance()
    {
        static const MetaRequestNull sInstance;
        return sInstance;
    }
    static const MetaRequest& sNullReq;
    friend struct MetaRequest;
};
// Force construction;
const MetaRequest& MetaRequestNull::sNullReq = MetaRequestNull::Instance();

/* static */ const MetaRequest&
MetaRequest::GetNullReq()
{
    return MetaRequestNull::Instance();
}

inline bool
MetaIdempotentRequest::IsHandled()
{
    if (replayFlag) {
        if (req) {
            panic("in-flight idempotent in replay");
            return true;
        }
        if (gLayoutManager.GetIdempotentRequestTracker().Handle(*this)) {
            panic("handled/duplicate idempotent in replay");
            return true;
        }
    } else {
        if (req && req != this) {
            if (req->seqno < 0 || req->commitPendingFlag) {
                panic("invalid in-flight idempotent request");
            }
            return true;
        }
        if (-ELOGFAILED == status) {
            // Remove RPC from the tracker, as otherwise ACK reply will
            // fail in replay due to missing log record, but succeeds at
            // run time (now).
            gLayoutManager.GetIdempotentRequestTracker().Remove(*this);
            ackId = -1; // Do not request client to ACK.
        }
    }
    return (0 != status);
}

const string kInvalidChunksPath("/proc/invalid_chunks");
const string kInvalidChunksPrefix(kInvalidChunksPath + "/");

/* virtual */ bool
MetaCreate::start()
{
    if (! SetUserAndGroup(*this)) {
        return false;
    }
    StIdempotentRequestHandler handler(*this);
    if (handler.IsDone()) {
        return true;
    }
    const bool invalChunkFlag = dir == ROOTFID &&
        startsWith(name, kInvalidChunksPrefix);
    if (invalChunkFlag) {
        name = name.substr(kInvalidChunksPrefix.length());
        const char* chunk = name.c_str();
        for (const char* p = chunk; ; p++) {
            const int sym = *p & 0xff;
            if ((sym < '0' || sym > '9') && sym != '.') {
                if (sym == 0 && p > chunk) {
                    break;
                }
                statusMsg = "invalid chunk id: " + name;
                status    = -EINVAL;
                return false;
            }
        }
        const char* ptr     = name.data();
        const char* end     = ptr + name.size();
        chunkId_t   chunkId = -1;
        if (! DecIntParser::Parse(ptr, end - ptr, chunkId) || ptr != end) {
            statusMsg = "invalid chunk id: " + name;
            status    = -EINVAL;
            return false;
        }
        fid_t            fid = -1;
        const MetaFattr* cfa = 0;
        if (! gLayoutManager.GetChunkFileId(chunkId, fid, 0, &cfa, 0) ||
                ! cfa) {
            status    = -ENOENT;
            statusMsg = "no such chunk";
            return false;
        }
        string msg("detected invalid chunk: " + name);
        msg += " file ";
        AppendDecIntToString(msg, fid);
        msg += " eof: ";
        AppendDecIntToString(msg, cfa->filesize);
        KFS_LOG_STREAM_ERROR << msg << KFS_LOG_EOM;
        if (cfa->filesize <= 0) {
            // Ignore null size files for now, most likely it is abandoned file.
            return false;
        }
        if (gLayoutManager.GetPanicOnInvalidChunkFlag()) {
            panic(msg);
        }
        MetaFattr* fa = 0;
        if ((status = metatree.lookupPath(ROOTFID, kInvalidChunksPath,
                    kKfsUserRoot, kKfsGroupRoot, fa)) != 0
                || ! fa || fa->type != KFS_DIR) {
            if (status == 0) {
                status    = -ENOENT;
                statusMsg = kInvalidChunksPath +
                    ": no such directory";
            }
            return false;
        }
        dir = fa->id();
        if (user == kKfsUserNone && authUid == kKfsUserNone) {
            user  = euser  != kKfsUserNone  ? euser  : kKfsUserRoot;
            group = egroup != kKfsGroupNone ? egroup : kKfsGroupRoot;
        }
        if (authUid == kKfsUserNone) {
            euser = kKfsUserRoot;
        }
        mode     = 0;
        minSTier = kKfsSTierMax;
        maxSTier = kKfsSTierMax;
    } else {
        const bool kDirFlag = false;
        if (! CheckCreatePerms(*this, kDirFlag)) {
            return false;
        }
    }

    if (! invalChunkFlag && gWormMode && ! IsWormMutationAllowed(name)) {
        // Do not create a file that we can not write into.
        statusMsg = "worm mode";
        status    = -EPERM;
        return false;
    }
<<<<<<< HEAD
    if (striperType != KFS_STRIPED_FILE_TYPE_NONE && numRecoveryStripes > 0) {
=======
    fid        = 0;
    todumpster = -1;
    const bool wasNotObjectStoreFileFlag = 0 < numReplicas;
    if (striperType != KFS_STRIPED_FILE_TYPE_NONE && 0 < numRecoveryStripes) {
>>>>>>> 08b18f83
        numReplicas = min(numReplicas,
            gLayoutManager.GetMaxReplicasPerRSFile());
    } else {
        numReplicas = min(numReplicas, gLayoutManager.GetMaxReplicasPerFile());
    }
    if (0 == numReplicas && wasNotObjectStoreFileFlag &&
           gLayoutManager.IsObjectStoreEnabled()) {
        // Convert to object store file if meta server is configured to do
        // so.
        striperType        = KFS_STRIPED_FILE_TYPE_NONE;
        numRecoveryStripes = 0;
        numStripes         = 0;
        stripeSize         = 0;
        if (minSTier < kKfsSTierMax) {
            maxSTier = minSTier; // No storage tier range.
        }
    }
    if (maxSTier < minSTier ||
            minSTier < kKfsSTierMin || minSTier > kKfsSTierMax ||
            maxSTier < kKfsSTierMin || maxSTier > kKfsSTierMax) {
        status    = -EINVAL;
        statusMsg = "invalid storage tier range";
        return false;
    }
    if (minSTier < kKfsSTierMax && 0 == numReplicas && minSTier != maxSTier) {
        status    = -EINVAL;
        statusMsg =
            "storage tier range is not supported with object store files";
        return;
    }
    if (! gLayoutManager.Validate(*this)) {
        if (0 <= status) {
            status = -EINVAL;
        }
        return false;
    }
    return (0 == status);
}

/* virtual */ void
MetaCreate::handle()
{
    if (IsHandled()) {
        return;
    }
    fid        = 0;
    todumpster = 1;
    MetaFattr* fa = 0;
    status = metatree.create(
        dir,
        name,
        &fid,
        numReplicas,
        exclusive,
        striperType,
        numStripes,
        numRecoveryStripes,
        stripeSize,
        todumpster,
        user,
        group,
        mode,
        euser,
        egroup,
        &fa
    );
    if (status == 0) {
        if (minSTier < kKfsSTierMax) {
            fa->minSTier = minSTier;
            fa->maxSTier = maxSTier;
        } else {
            minSTier = fa->minSTier;
            maxSTier = fa->maxSTier;
        }
    }
}

/* virtual */ bool
MetaMkdir::start()
{
    if (! SetUserAndGroup(*this)) {
        return false;
    }
    StIdempotentRequestHandler handler(*this);
    if (handler.IsDone()) {
        return true;
    }
    const bool kDirFlag = true;
    if (! CheckCreatePerms(*this, kDirFlag)) {
        return false;
    }
    return (0 == status);
}

/* virtual */ void
MetaMkdir::handle()
{
    if (IsHandled()) {
        return;
    }
    fid = 0;
    MetaFattr* fa = 0;
    status = metatree.mkdir(
        dir, name, user, group, mode, euser, egroup, &fid, &fa);
    if (status == 0 && fa) {
        minSTier = fa->minSTier;
        maxSTier = fa->maxSTier;
    }
}

static int
LookupAbsPath(fid_t& dir, string& name, kfsUid_t euser, kfsGid_t egroup)
{
    if (dir != ROOTFID || name.empty() ||
            *name.begin() != '/' || *name.rbegin() == '/') {
        return 0;
    }
    const size_t nameStart = name.rfind('/');
    size_t pos = nameStart;
    while (pos > 0 && name[pos-1] == '/') {
        pos--;
    }
    if (pos == 0) {
        name = name.substr(nameStart + 1);
    } else {
        const string parentDir = name.substr(0, pos);
        MetaFattr*   fa        = 0;
        const int status = metatree.lookupPath(ROOTFID, parentDir,
            euser, egroup, fa);
        if (status != 0) {
            return status;
        }
        if (fa && fa->type == KFS_DIR) {
            dir  = fa->id();
            name = name.substr(nameStart + 1);
        }
    }
    return 0;
}

/*!
 * \brief Remove a file in a directory.  Also, remove the chunks
 * associated with the file.  For removing chunks, we send off
 * RPCs to the appropriate chunkservers.
 */

/* virtual */ bool
MetaRemove::start()
{
    if (gWormMode && ! IsWormMutationAllowed(name)) {
        // deletes are disabled in WORM mode except for specially named
        // files
        statusMsg = "worm mode";
        status    = -EPERM;
        return false;
    }
    SetEUserAndEGroup(*this);
    StIdempotentRequestHandler handler(*this);
    if (handler.IsDone()) {
        return true;
    }
    return (0 == status);
}

/* virtual */ void
MetaRemove::handle()
{
    if (IsHandled()) {
        return;
    }
    if ((status = LookupAbsPath(dir, name, euser, egroup)) != 0) {
        return;
    }
    todumpster = 1;
    status = metatree.remove(dir, name, pathname, todumpster,
        euser, egroup);
}

/* virtual */ bool
MetaRmdir::start()
{
    if (gWormMode && ! IsWormMutationAllowed(name)) {
        // deletes are disabled in WORM mode
        statusMsg = "worm mode";
        status    = -EPERM;
        return false;
    }
    SetEUserAndEGroup(*this);
    StIdempotentRequestHandler handler(*this);
    if (handler.IsDone()) {
        return true;
    }
    return true;
}

/* virtual */ void
MetaRmdir::handle()
{
    if (IsHandled()) {
        return;
    }
    if ((status = LookupAbsPath(dir, name, euser, egroup)) != 0) {
        return;
    }
    status = metatree.rmdir(dir, name, pathname, euser, egroup);
}

static vector<MetaDentry*>&
GetReadDirTmpVec()
{
    static vector<MetaDentry*> sReaddirRes;
    sReaddirRes.clear();
    sReaddirRes.reserve(1024);
    return sReaddirRes;
}

inline const MetaFattr*
GetDirAttr(fid_t dir, const vector<MetaDentry*>& v)
{
    const MetaFattr* fa = v.empty() ? 0 : (v.front()->getName() == ".." ?
        v.back()->getFattr() : v.front()->getFattr());
    if (fa && fa->id() != dir) {
        fa = fa->parent;
        if (fa && fa->id() != dir) {
            fa = 0;
        }
    }
    return (fa ? fa : metatree.getFattr(dir));
}

/* virtual */ void
MetaReaddir::handle()
{
    if (! HasEnoughIoBuffersForResponse(*this)) {
        return;
    }
    const bool oldFormatFlag = numEntries < 0;
    int maxEntries = gLayoutManager.GetReadDirLimit();
    if (numEntries > 0 &&
            (maxEntries <= 0 || numEntries < maxEntries)) {
        maxEntries = numEntries;
    }
    numEntries = 0;
    resp.Clear();
    vector<MetaDentry*>& v = GetReadDirTmpVec();
    if ((status = fnameStart.empty() ?
            metatree.readdir(dir, v,
                maxEntries, &hasMoreEntriesFlag) :
            metatree.readdir(dir, fnameStart, v,
                maxEntries, hasMoreEntriesFlag)
            ) != 0) {
        if (status == -ENOENT) {
            const MetaFattr* const fa = metatree.getFattr(dir);
            if (fa && fa->type != KFS_DIR) {
                status = -ENOTDIR;
            }
        }
        return;
    }
    SetEUserAndEGroup(*this);
    const MetaFattr* const fa = GetDirAttr(dir, v);
    if (! fa || ! fa->CanRead(euser, egroup)) {
        status = -EACCES;
        return;
    }
    if (oldFormatFlag && hasMoreEntriesFlag) {
        status     = -ENOMEM;
        statusMsg  = "response exceeds max. allowed number of entries"
            " consider updating kfs client lib";
        return;
    }
    const int extSize = IOBufferData::GetDefaultBufferSize() +
        int(MAX_FILE_NAME_LENGTH);
    int       maxSize = gLayoutManager.GetMaxResponseSize();
    if (! oldFormatFlag && extSize * 2 < maxSize) {
        maxSize -= extSize;
    }
    IOBufferWriter writer(resp);
    vector<MetaDentry*>::const_iterator it;
    for (it = v.begin();
            it != v.end() && writer.GetSize() <= maxSize;
            ++it) {
        const string& name = (*it)->getName();
        // Supress "/" dentry for "/".
        if (dir == ROOTFID && name == "/") {
            continue;
        }
        writer.Write(name);
        writer.Write("\n", 1);
        ++numEntries;
    }
    writer.Close();
    if (resp.BytesConsumable() > maxSize) {
        if (oldFormatFlag) {
            resp.Clear();
            numEntries = 0;
            status     = -ENOMEM;
            statusMsg  = "response exceeds max. size";
        } else {
            if (it != v.end()) {
                hasMoreEntriesFlag = true;
            }
        }
    }
}

class EnumerateLocations
{
    ServerLocations& v;
public:
    EnumerateLocations(ServerLocations& result)
        : v(result)
        {}
    void operator()(const ChunkServerPtr& c) const
    {
        v.push_back(c->GetServerLocation());
    }
};

class EnumerateLocationsShortRpc
{
    ServerLocations& v;
    bool&            shortRpcFlag;
public:
    EnumerateLocationsShortRpc(ServerLocations& result, bool& flag)
        : v(result),
          shortRpcFlag(flag)
        {}
    void operator()(const ChunkServerPtr& c) const
    {
        v.push_back(c->GetServerLocation());
        shortRpcFlag = shortRpcFlag && c->IsShortRpcFormat();
    }
};


class ListServerLocations
{
    ReqOstream& os;
public:
    ListServerLocations(ReqOstream &out)
        : os(out)
        {}
    void operator()(const ServerLocation& s) const
    {
        os << " " << s;
    }
};

template<bool ShortFormatFlag>
class ReaddirPlusWriter
{
public:
    typedef MetaReaddirPlus::DEntry   DEntry;
    typedef MetaReaddirPlus::DEntries DEntries;
    typedef MetaReaddirPlus::CInfos   CInfos;
private:
    enum { kNumBufSize = 64 };

    typedef LayoutManager::Servers     Servers;
    typedef PropertiesTokenizer::Token Token;

    class PropName : public Token
    {
    public:
        PropName(const char* shortName, const char* longName)
            : Token(ShortFormatFlag ? shortName : longName)
            {}
    };

    typedef LinearHash<
        KeyOnly<uint64_t>,
        KeyCompare<uint64_t>,
        DynamicArray<SingleLinkedList<KeyOnly<uint64_t> >*, 10>,
        StdFastAllocator<KeyOnly<uint64_t> >
    > IdSet;

    IOBufferWriter writer;
    const int      maxSize;
    const bool     getLastChunkInfoOnlyIfSizeUnknown;
    const bool     omitLastChunkInfoFlag;
    const bool     fileIdAndTypeOnlyFlag;
    char* const    nBufEnd;
    kfsUid_t       prevUid;
    kfsGid_t       prevGid;
    bool           firstEntryFlag;
    bool           insertPrevGidFlag;
    bool           insertPrevUidFlag;
    IdSet          ugids;
    char           nBuf[kNumBufSize];

    static const PropName kMtime;
    static const PropName kCtime;
    static const PropName kCrtime;
    static const PropName kBeginEntry;
    static const PropName kName;
    static const PropName kId;
    static const PropName kType;
    static const PropName kNL;
    static const PropName kSType;
    static const PropName kSCount;
    static const PropName kSRecov;
    static const PropName kSSize;
    static const PropName kCCnt;
    static const PropName kFSize;
    static const PropName kRepl;
    static const PropName kUser;
    static const PropName kGroup;
    static const PropName kMode;
    static const PropName kLOff;
    static const PropName kLId;
    static const PropName kLVers;
    static const PropName kLRCnt;
    static const PropName kLRepl;
    static const PropName kFileCount;
    static const PropName kDirCount;
    static const PropName kMinTier;
    static const PropName kMaxTier;
    static const PropName kSpace;
    static const PropName kUserName;
    static const PropName kGroupName;
    static const Token    kFileType[];

    template<typename T> static
    char* ToString(T val, char* bufEnd)
    {
        return (ShortFormatFlag ?
            IntToHexString(val, bufEnd) :
            IntToDecString(val, bufEnd)
        );
    }
    void Write(const Token& name)
    {
        Write(name.mPtr, name.mLen);
    }
    template<typename T>
    void WriteInt(T val)
    {
        const char* const b = ToString(val, nBufEnd);
        Write(b, nBufEnd - b);
    }
    void WriteTime(int64_t t)
    {
        if (ShortFormatFlag) {
            WriteInt(t);
            return;
        }
        const int64_t kMicroseconds = 1000 * 1000;
        char* p = ToString(t % kMicroseconds, nBufEnd);
        *--p = ' ';
        p = ToString(t / kMicroseconds, p);
        Write(p, nBufEnd - p);
    }
    void Write(const char* data, size_t len)
    {
        writer.Write(data, len);
    }
    void Write(const string& str)
    {
        writer.Write(str);
    }
    bool IsNewGroup(kfsGid_t gid)
    {
        if (prevGid == gid) {
            return false;
        }
        const uint64_t kGroupBit = uint64_t(1) << sizeof(kfsGid_t) * 8;
        bool           ret       = false;
        if (insertPrevGidFlag) {
            const uint64_t id = prevGid | kGroupBit;
            ugids.Insert(id, id, ret);
            ret = false;
            insertPrevGidFlag = false;
        }
        prevGid = gid;
        const uint64_t id = gid | kGroupBit;
        ugids.Insert(id, id, ret);
        return ret;
    }
    bool IsNewUser(kfsUid_t uid)
    {
        if (prevUid == uid) {
            return false;
        }
        bool ret = false;
        if (insertPrevUidFlag) {
            ugids.Insert(prevUid, prevUid, ret);
            ret = false;
            insertPrevUidFlag = false;
        }
        prevUid = uid;
        ugids.Insert(uid, uid, ret);
        return ret;
    }
    void Write(const DEntry& entry, CInfos::const_iterator& lci,
            bool noAttrsFlag, const UserAndGroupNames* ugn)
    {
        Write(kBeginEntry);
        Write(kName);
        Write(entry.name);
        if (noAttrsFlag) {
            Write(kNL);
            return;
        }
        Write(kId);
        WriteInt(entry.id());
        Write(kType);
        Write(kFileType[entry.type]);
        if (fileIdAndTypeOnlyFlag) {
            Write(kNL);
            return;
        }
        Write(kMtime);
        WriteTime(entry.mtime);
        if (! ShortFormatFlag || entry.ctime != entry.crtime) {
            Write(kCtime);
            WriteTime(entry.ctime);
        }
        Write(kCrtime);
        WriteTime(entry.crtime);
        Write(kUser);
        WriteInt(entry.user);
        Write(kGroup);
        WriteInt(entry.group);
        Write(kMode);
        WriteInt(entry.mode);
        if (ugn) {
            if (firstEntryFlag || IsNewUser(entry.user)) {
                const string* const name = ugn->GetUserName(entry.user);
                if (name) {
                    Write(kUserName);
                    Write(*name);
                }
            }
            if (firstEntryFlag || IsNewGroup(entry.group)) {
                const string* const name = ugn->GetGroupName(entry.group);
                if (name) {
                    Write(kGroupName);
                    Write(*name);
                }
            }
            if (firstEntryFlag) {
                firstEntryFlag = false;
                prevUid = entry.user;
                prevGid = entry.group;
                insertPrevUidFlag = true;
                insertPrevGidFlag = true;
            }
        }
        if (entry.type == KFS_DIR) {
            if (entry.filesize >= 0) {
                Write(kFSize);
                WriteInt(entry.filesize);
            }
            Write(kFileCount);
            WriteInt(entry.fileCount());
            Write(kDirCount);
            WriteInt(entry.dirCount());
            Write(kNL);
            return;
        }
        if (entry.IsStriped()) {
            Write(kSType);
            WriteInt(int(entry.striperType));
            Write(kSCount);
            WriteInt(entry.numStripes);
            Write(kSRecov);
            WriteInt(entry.numRecoveryStripes);
            Write(kSSize);
            WriteInt(entry.stripeSize);
        }
        Write(kCCnt);
        WriteInt(entry.chunkcount());
        Write(kFSize);
        WriteInt(entry.filesize);
        Write(kRepl);
        WriteInt(entry.numReplicas);
        if (entry.minSTier < kKfsSTierMax &&
                (entry.type == KFS_FILE || entry.type == KFS_DIR)) {
            Write(kMinTier);
            WriteInt(entry.minSTier);
            Write(kMaxTier);
            WriteInt(entry.maxSTier);
        }
        if (omitLastChunkInfoFlag ||
                entry.type == KFS_DIR || entry.IsStriped() ||
                (getLastChunkInfoOnlyIfSizeUnknown &&
                entry.filesize >= 0)) {
            Write(kNL);
            return;
        }
        const ChunkLayoutInfo& lc = *lci++;
        if (lc.chunkId <= 0) {
            Write(kNL);
            return;
        }
        // Tell the client the info about the last chunk of the
        // file. If the file size is not known then, client can use this
        // info to calculate the size. The most common case is when the
        // chunk is being written into, and the file is not striped.
        Write(kLOff);
        WriteInt(lc.offset);
        Write(kLId);
        WriteInt(lc.chunkId);
        Write(kLVers);
        WriteInt(lc.chunkVersion);
        Write(kLRCnt);
        WriteInt(lc.locations.size());
        Write(kLRepl);
        for (ServerLocations::const_iterator it = lc.locations.begin();
                it != lc.locations.end();
                ++it) {
            Write(kSpace);
            Write(it->hostname);
            Write(kSpace);
            WriteInt(it->port);
        }
        Write(kNL);
    }
    ReaddirPlusWriter(const ReaddirPlusWriter&);
    ReaddirPlusWriter& operator=(const ReaddirPlusWriter&);
public:
    ReaddirPlusWriter(IOBuffer& b, int ms, bool f, bool olcif, bool fidtof)
        : writer(b),
          maxSize(ms),
          getLastChunkInfoOnlyIfSizeUnknown(f),
          omitLastChunkInfoFlag(olcif),
          fileIdAndTypeOnlyFlag(fidtof),
          nBufEnd(nBuf + kNumBufSize - 1),
          prevUid(kKfsUserNone),
          prevGid(kKfsGroupNone),
          firstEntryFlag(true),
          insertPrevGidFlag(false),
          insertPrevUidFlag(false),
          ugids()
        {}
    size_t Write(const DEntries& entries, const CInfos& cinfos,
            bool noAttrsFlag, const UserAndGroupNames* ugn)
    {
        ugids.Clear();
        firstEntryFlag = true;
        CInfos::const_iterator   cit = cinfos.begin();
        DEntries::const_iterator it;
        for (it = entries.begin();
                it != entries.end() &&
                    writer.GetSize() <= maxSize;
                ++it) {
            Write(*it, cit, noAttrsFlag, ugn);
        }
        if (cinfos.end() < cit) {
            panic("dentry and last chunk info mismatch", false);
        }
        writer.Close();
        return (it - entries.begin());
    }
};

template<bool F> const typename ReaddirPlusWriter<F>::PropName
    ReaddirPlusWriter<F>::kMtime(
    "\nM:"  , "\r\nM-Time: ");
template<bool F> const typename ReaddirPlusWriter<F>::PropName
    ReaddirPlusWriter<F>::kCtime(
    "\nC:"  , "\r\nC-Time: ");
template<bool F> const typename ReaddirPlusWriter<F>::PropName
    ReaddirPlusWriter<F>::kCrtime(
    "\nCR:" , "\r\nCR-Time: ");
template<bool F> const typename ReaddirPlusWriter<F>::PropName
    ReaddirPlusWriter<F>::kBeginEntry(
    "B"  , "Begin-entry");
template<bool F> const typename ReaddirPlusWriter<F>::PropName
    ReaddirPlusWriter<F>::kName(
    "\nN:" , "\r\nName: ");
template<bool F> const typename ReaddirPlusWriter<F>::PropName
    ReaddirPlusWriter<F>::kId(
    "\nH:" , "\r\nFile-handle: ");
template<bool F> const typename ReaddirPlusWriter<F>::PropName
    ReaddirPlusWriter<F>::kType(
    "\nT:" , "\r\nType: ");
template<bool F> const typename ReaddirPlusWriter<F>::PropName
    ReaddirPlusWriter<F>::kNL(
    "\n" , "\r\n");
template<bool F> const typename ReaddirPlusWriter<F>::PropName
    ReaddirPlusWriter<F>::kSType(
    "\nST:" , "\r\nStriper-type: ");
template<bool F> const typename ReaddirPlusWriter<F>::PropName
    ReaddirPlusWriter<F>::kSCount(
    "\nSC:" , "\r\nNum-stripes: ");
template<bool F> const typename ReaddirPlusWriter<F>::PropName
    ReaddirPlusWriter<F>::kSRecov(
    "\nSR:" , "\r\nNum-recovery-stripes: ");
template<bool F> const typename ReaddirPlusWriter<F>::PropName
    ReaddirPlusWriter<F>::kSSize(
    "\nSS:" , "\r\nStripe-size: ");
template<bool F> const typename ReaddirPlusWriter<F>::PropName
    ReaddirPlusWriter<F>::kCCnt(
    "\nCC:" , "\r\nChunk-count: ");
template<bool F> const typename ReaddirPlusWriter<F>::PropName
    ReaddirPlusWriter<F>::kFSize(
    "\nS:"  , "\r\nFile-size: ");
template<bool F> const typename ReaddirPlusWriter<F>::PropName
    ReaddirPlusWriter<F>::kRepl(
    "\nR:"  , "\r\nReplication: ");
template<bool F> const typename ReaddirPlusWriter<F>::PropName
    ReaddirPlusWriter<F>::kUser(
    "\nU:"  , "\r\nUser: ");
template<bool F> const typename ReaddirPlusWriter<F>::PropName
    ReaddirPlusWriter<F>::kGroup(
    "\nG:"  , "\r\nGroup: ");
template<bool F> const typename ReaddirPlusWriter<F>::PropName
    ReaddirPlusWriter<F>::kMode(
    "\nA:"  , "\r\nMode: ");
template<bool F> const typename ReaddirPlusWriter<F>::PropName
    ReaddirPlusWriter<F>::kLOff(
    "\nLO:" , "\r\nChunk-offset: ");
template<bool F> const typename ReaddirPlusWriter<F>::PropName
    ReaddirPlusWriter<F>::kLId(
    "\nLH:" , "\r\nChunk-handle: ");
template<bool F> const typename ReaddirPlusWriter<F>::PropName
    ReaddirPlusWriter<F>::kLVers(
    "\nLV:" , "\r\nChunk-version: ");
template<bool F> const typename ReaddirPlusWriter<F>::PropName
    ReaddirPlusWriter<F>::kLRCnt(
    "\nLN:" , "\r\nNum-replicas: ");
template<bool F> const typename ReaddirPlusWriter<F>::PropName
    ReaddirPlusWriter<F>::kLRepl(
    "\nLR:" , "\r\nReplicas:");
template<bool F> const typename ReaddirPlusWriter<F>::PropName
    ReaddirPlusWriter<F>::kFileCount(
    "\nFC:" , "\r\nFile-count: ");
template<bool F> const typename ReaddirPlusWriter<F>::PropName
    ReaddirPlusWriter<F>::kDirCount(
    "\nDC:" , "\r\nDir-count: ");
template<bool F> const typename ReaddirPlusWriter<F>::PropName
    ReaddirPlusWriter<F>::kMinTier(
    "\nFT:" , "\r\nMin-tier: ");
template<bool F> const typename ReaddirPlusWriter<F>::PropName
    ReaddirPlusWriter<F>::kMaxTier(
    "\nLT:" , "\r\nMax-tier: ");
template<bool F> const typename ReaddirPlusWriter<F>::PropName
    ReaddirPlusWriter<F>::kSpace(
    " " , " ");
template<bool F> const typename ReaddirPlusWriter<F>::PropName
    ReaddirPlusWriter<F>::kUserName(
    "\nUN:" , "\r\nUser-name: ");
template<bool F> const typename ReaddirPlusWriter<F>::PropName
    ReaddirPlusWriter<F>::kGroupName(
    "\nGN:" , "\r\nGroup-name: ");
template<bool F> const typename ReaddirPlusWriter<F>::Token
    ReaddirPlusWriter<F>::kFileType[] = { "empty", "file", "dir" };

MetaReaddirPlus::~MetaReaddirPlus()
{
    if (ioBufPending > 0) {
        gLayoutManager.ChangeIoBufPending(-ioBufPending);
    }
}

/* virtual */ void
MetaReaddirPlus::handle()
{
    if (! HasEnoughIoBuffersForResponse(*this)) {
        return;
    }
    dentries.clear();
    lastChunkInfos.clear();
    if (ioBufPending > 0) {
        gLayoutManager.ChangeIoBufPending(-ioBufPending);
    }
    ioBufPending = 0;
    int maxEntries = gLayoutManager.GetReadDirLimit();
    if (numEntries > 0 &&
            (maxEntries <= 0 || numEntries < maxEntries)) {
        maxEntries = numEntries;
    }
    vector<MetaDentry*>& res = GetReadDirTmpVec();
    if ((status = fnameStart.empty() ?
            metatree.readdir(dir, res,
                maxEntries, &hasMoreEntriesFlag) :
            metatree.readdir(dir, fnameStart, res,
                maxEntries, hasMoreEntriesFlag)
            ) != 0) {
        if (status == -ENOENT) {
            MetaFattr * const fa = metatree.getFattr(dir);
            if (fa && fa->type != KFS_DIR) {
                status = -ENOTDIR;
            }
        }
        return;
    }
    const MetaFattr* const fa = GetDirAttr(dir, res);
    SetEUserAndEGroup(*this);
    if (! fa || ! fa->CanRead(euser, egroup)) {
        status = -EACCES;
        return;
    }
    noAttrsFlag      = ! fa->CanSearch(euser, egroup);
    if (numEntries < 0 && hasMoreEntriesFlag) {
        status     = -ENOMEM;
        statusMsg  = "response exceeds max. allowed number of entries"
            " consider updating kfs client lib";
        return;
    }
    maxRespSize = max(0, gLayoutManager.GetMaxResponseSize());
    const int    extSize = IOBufferData::GetDefaultBufferSize() +
        int(MAX_FILE_NAME_LENGTH);
    const size_t maxSize =
        (size_t)((numEntries >= 0 && extSize * 2 < maxRespSize) ?
        maxRespSize - extSize : maxRespSize);
    dentries.reserve(res.size());
    const size_t avgEntrySz[] = {
        148, 272, 64,
         64, 128, 24,
         36, 36,  64,
         28, 28,  24,
    };
    int idx = (fileIdAndTypeOnlyFlag ? 6 : 0) + (numEntries < 0 ? 0 : 3);
    const size_t avgDirExtraSize  = avgEntrySz[idx++];
    const size_t avgFileExtraSize = avgEntrySz[idx++];
    const size_t avgChunkInfoSize = avgEntrySz[idx++];
    const size_t avgLocationSize  = 22;
    size_t responseSize = 0;
    vector<MetaDentry*>::const_iterator it;
    for (it = res.begin();
            it != res.end() && responseSize <= maxSize;
            ++it) {
        const MetaDentry* const entry = *it;
        const MetaFattr*  const fa    = metatree.getFattr(entry);
        if (! fa) {
            continue;
        }
        // Supress "/" dentry for "/".
        const string& name = entry->getName();
        if (fa->id() == ROOTFID && name == "/") {
            continue;
        }
        responseSize += name.length() + (fa->type == KFS_DIR ?
            avgDirExtraSize : avgFileExtraSize);
        dentries.push_back(DEntry(*fa, name));
        if (omitLastChunkInfoFlag || fileIdAndTypeOnlyFlag ||
                noAttrsFlag || fa->type == KFS_DIR || fa->IsStriped() ||
                (getLastChunkInfoOnlyIfSizeUnknown &&
                fa->filesize >= 0)) {
            continue;
        }
        responseSize += avgChunkInfoSize;
        lastChunkInfos.push_back(ChunkLayoutInfo());
        ChunkLayoutInfo& lc = lastChunkInfos.back();
        // for a file, get the layout and provide location of last chunk
        // so that the client can compute filesize
        MetaChunkInfo* lastChunk = 0;
        MetaFattr*     cfa       = 0;
        if (metatree.getLastChunkInfo(fa->id(), cfa, lastChunk) != 0 ||
                ! lastChunk) {
            lc.offset       = -1;
            lc.chunkId      = -1;
            lc.chunkVersion = -1;
            continue;
        }
        if (fa != cfa) {
            panic("readdirplus: file attribute mismatch", false);
        }
        lc.offset       = lastChunk->offset;
        lc.chunkId      = lastChunk->chunkId;
        lc.chunkVersion = lastChunk->chunkVersion;
        Servers    c;
        MetaFattr* lfa = 0;
        if (gLayoutManager.GetChunkToServerMapping(
                *lastChunk, c, lfa) != 0) {
            // All the servers hosting the chunk are down.
            continue;
        }
        lc.locations.reserve(c.size());
        for_each(c.begin(), c.end(), EnumerateLocations(lc.locations));
        responseSize += lc.locations.size() * avgLocationSize;
    }
    if (maxSize < responseSize) {
        if (numEntries < 0) {
            status    = -ENOMEM;
            statusMsg = "response exceeds max. size";
            lastChunkInfos.clear();
            dentries.clear();
            responseSize = 0;
        } else if (it != res.end()) {
            hasMoreEntriesFlag = true;
        }
    }
    ioBufPending = (int64_t)responseSize;
    if (ioBufPending > 0) {
        gLayoutManager.ChangeIoBufPending(ioBufPending);
        maxRespSize = max(maxRespSize, (int)ioBufPending +
            IOBufferData::GetDefaultBufferSize());
    }
}

/*!
 * \brief Get the allocation information for a specific chunk in a file.
 */
/* virtual */ void
MetaGetalloc::handle()
{
    if (offset < 0) {
        status    = -EINVAL;
        statusMsg = "negative offset";
        return;
    }
    MetaFattr* fa  = 0;
    int        err = 0;
    Servers    c;
    replicasOrderedFlag = false;
    if (objectStoreFlag) {
        if (! (fa = metatree.getFattr(fid))) {
            status    = -ENOENT;
            statusMsg = "no such file";
            return;
        }
        if (KFS_FILE != fa->type) {
            status    = -EISDIR;
            statusMsg = "not a file";
            return;
        }
        if (0 != fa->numReplicas) {
            status    = -EINVAL;
            statusMsg = "not an object store file";
            return;
        }
        if (fa->nextChunkOffset() <= offset) {
            status    = -EINVAL;
            statusMsg = "past end of file position";
            return;
        }
        gLayoutManager.GetAccessProxyForHost(clientIp, c);
        if (c.empty()) {
            status    = -EAGAIN;
            statusMsg = "no access proxy available on host: " + clientIp;
            return;
        }
        chunkId      = fid;
        chunkVersion =
            -(seq_t)(chunkStartOffset(offset) + fa->maxSTier) - 1;
    } else {
        MetaChunkInfo* chunkInfo = 0;
        status = metatree.getalloc(fid, offset, &chunkInfo);
        if (status != 0) {
            KFS_LOG_STREAM_DEBUG <<
                "handle_getalloc(" << fid << "," << offset <<
                ") = " << status << ": kfsop failed" <<
            KFS_LOG_EOM;
            return;
        }
        chunkId      = chunkInfo->chunkId;
        chunkVersion = chunkInfo->chunkVersion;
        err = gLayoutManager.GetChunkToServerMapping(
            *chunkInfo, c, fa, &replicasOrderedFlag);
        if (! fa) {
            panic("invalid chunk to server map", false);
        }
    }
    if (! CanAccessFile(fa, *this)) {
        return;
    }
    if (! fromChunkServerFlag && gLayoutManager.VerifyAllOpsPermissions()) {
        SetEUserAndEGroup(*this);
        if (! fa->CanRead(euser, egroup)) {
            status = -EACCES;
            return;
        }
    }
    if (err) {
        status    = -EAGAIN;
        statusMsg = "no replicas available chunk: ";
        AppendDecIntToString(statusMsg, chunkId);
        KFS_LOG_STREAM_ERROR <<
            "getalloc "
            "<" << fid << "," << chunkId << "," << offset << ">"
            " " << statusMsg <<
        KFS_LOG_EOM;
        return;
    }
    locations.reserve(c.size());
    allChunkServersShortRpcFlag = shortRpcFormatFlag;
    for_each(c.begin(), c.end(), EnumerateLocationsShortRpc(locations,
        allChunkServersShortRpcFlag));
    status = 0;
}

/*!
 * \brief Get the allocation information for a file.  Determine
 * how many chunks there and where they are located.
 */
/* virtual */ void
MetaGetlayout::handle()
{
    if (! HasEnoughIoBuffersForResponse(*this)) {
        return;
    }
    vector<MetaChunkInfo*> chunkInfo;
    MetaFattr*             fa = 0;
    if (lastChunkInfoOnlyFlag) {
        MetaChunkInfo* ci = 0;
        status = metatree.getLastChunkInfo(
            fid, fa, ci);
        if (status == 0 && ci) {
            chunkInfo.push_back(ci);
        }
    } else if (startOffset <= 0) {
        status = metatree.getalloc(fid, fa, chunkInfo,
            maxResCnt > 0 ? maxResCnt + 1 : maxResCnt);
    } else {
        status = metatree.getalloc(fid, startOffset, chunkInfo,
            maxResCnt > 0 ? maxResCnt + 1 : maxResCnt);
        if (status == -ENOENT && (fa = metatree.getFattr(fid))) {
            status = 0;
        }
    }
    if (status != 0) {
        return;
    }
    if (! fa) {
        if (chunkInfo.empty()) {
            panic("MetaGetlayout::handle -- getalloc no chunks");
            status = -EFAULT;
            return;
        }
        fa = chunkInfo.front()->getFattr();
        if (! fa) {
            panic("MetaGetlayout::handle -- invalid chunk entry");
            status = -EFAULT;
            return;
        }
    }
    if (! CanAccessFile(fa, *this)) {
        return;
    }
    if (gLayoutManager.VerifyAllOpsPermissions()) {
        SetEUserAndEGroup(*this);
        if (! fa->CanRead(euser, egroup)) {
            status = -EACCES;
            return;
        }
    }
    fileSize  = fa->filesize;
    numChunks = (int)chunkInfo.size();
    if ((hasMoreChunksFlag = maxResCnt > 0 && maxResCnt < numChunks)) {
        numChunks = maxResCnt;
    }
    ostream& os = sWOStream.Set(resp);
    if (shortRpcFormatFlag) {
        os << hex;
    }
    const char*     prefix = "";
    Servers         c;
    ChunkLayoutInfo l;
    allChunkServersShortRpcFlag = shortRpcFormatFlag;
    for (int i = 0; i < numChunks; i++) {
        l.locations.clear();
        l.offset       = chunkInfo[i]->offset;
        l.chunkId      = chunkInfo[i]->chunkId;
        l.chunkVersion = chunkInfo[i]->chunkVersion;
        if (! omitLocationsFlag) {
            MetaFattr* cfa = 0;
            const int  err = gLayoutManager.GetChunkToServerMapping(
                *(chunkInfo[i]), c, cfa);
            assert(! fa || cfa == fa);
            if (err && ! continueIfNoReplicasFlag) {
                resp.Clear();
                status    = -EHOSTUNREACH;
                statusMsg = "no replicas available chunk: ";
                AppendDecIntToString(statusMsg, l.chunkId);
                break;
            }
            for_each(c.begin(), c.end(),
                EnumerateLocationsShortRpc(l.locations,
                    allChunkServersShortRpcFlag));
        }
        if (! (os << prefix << l)) {
            break;
        }
        prefix = " ";
    }
    os.flush();
    if (status == 0 && ! os) {
        resp.Clear();
        status    = -ENOMEM;
        statusMsg = "response exceeds max. size";
    }
    sWOStream.Reset();
}

/* virtual */ bool
MetaAllocate::dispatch(ClientSM& sm)
{
    return sm.Handle(*this);
}

/*!
 * \brief handle an allocation request for a chunk in a file.
 * \param[in] r write allocation request
 *
 * Write allocation proceeds as follows:
 *  1. The client has sent a write allocation request which has been
 * parsed and turned into an RPC request (which is handled here).
 *  2. We first get a unique chunk identifier (after validating the
 * fileid).
 *  3. We send the request to the layout manager to pick a location
 * for the chunk.
 *  4. The layout manager picks a location and sends an RPC to the
 * corresponding chunk server to create the chunk.
 *  5. When the RPC is going on, processing for this request is
 * suspended.
 *  6. When the RPC reply is received, this request gets re-activated
 * and we come back to this function.
 *  7. Assuming that the chunk server returned a success,  we update
 * the metatree to link the chunkId with the fileid (from this
 * request).
 *  8. Processing for this request is now complete; it is logged and
 * a reply is sent back to the client.
 *
 * Versioning/Leases introduces a few wrinkles to the above steps:
 * In step #2, the metatree could return -EEXIST if an allocation
 * has been done for the <fid, offset>.  In such a case, we need to
 * check with the layout manager to see if a new lease is required.
 * If a new lease is required, the layout manager bumps up the version
 * # for the chunk and notifies the chunkservers.  The message has to
 * be suspended until the chunkservers ack.  After the message is
 * restarted, we need to update the metatree to reflect the newer
 * version # before notifying the client.
 *
 * On the other hand, if a new lease isn't required, then the layout
 * manager tells us where the data has been placed; the process for
 * the request is therefore complete.
 */

/* virtual */ void
MetaAllocate::handle()
{
    suspended = false;
    if (startedFlag) {
        return;
    }
    startedFlag = true;
    KFS_LOG_STREAM_DEBUG << "starting layout for req: " << opSeqno <<
    KFS_LOG_EOM;
    if (gWormMode && ! IsWormMutationAllowed(pathname.GetStr())) {
        statusMsg = "worm mode";
        status    = -EPERM;
        return;
    }
    if (! gLayoutManager.IsAllocationAllowed(this)) {
        if (0 <= status) {
            statusMsg = "allocation not allowed";
            status    = -EPERM;
        }
        return;
    }
    // Do not check permissions for chunk invalidation internally generated by
    // the chunk recovery.
    if (gLayoutManager.VerifyAllOpsPermissions() &&
            (clnt || ! invalidateAllFlag || fromChunkServerFlag ||
                fromClientSMFlag || authUid != kKfsUserNone)) {
        SetEUserAndEGroup(*this);
    } else {
        euser = kKfsUserRoot; // Don't check permissions.
    }
    if (appendChunk && invalidateAllFlag) {
        statusMsg = "chunk invalidation is not supported with append";
        status    = -EINVAL;
        return;
    }
    if (appendChunk) {
        // pick a chunk for which a write lease exists
        status = 0;
        if (gLayoutManager.AllocateChunkForAppend(this) == 0) {
            // all good
            KFS_LOG_STREAM_DEBUG <<
                " req: " << opSeqno <<
                " append re-using chunk " << chunkId <<
                (suspended ? "; allocation in progress" : "") <<
                " status : " << status <<
            KFS_LOG_EOM;
            // No logging or serialization is required, LayoutDone method will
            // resume / re-submit request if suspended.
            return;
        }
        if (0 != status) {
            return;
        }
        offset = -1; // Allocate a new chunk past eof.
    }
    // force an allocation
    chunkId             = 0;
    initialChunkVersion = -1;
    vector<MetaChunkInfo*> chunkBlock;
    MetaFattr*             fa = 0;
    // start at step #2 above.
    status = metatree.allocateChunkId(
        fid,
        offset,
        &chunkId,
        &chunkVersion,
        &numReplicas,
        &stripedFileFlag,
        &chunkBlock,
        &chunkBlockStart,
        euser,
        egroup,
        &fa
    );
<<<<<<< HEAD
    if (0 != status && (-EEXIST != status || appendChunk)) {
        return; // Access denied or invalid request.
=======
    if (0 == numReplicas) {
        if (clientProtoVers <
                KFS_CLIENT_MIN_OBJECT_STORE_FILE_SUPPORT_PROTO_VERS) {
            status    = -EPERM;
            statusMsg = "client upgrade required to write object store file";
            return;
        }
        if (appendChunk) {
            status    = -EINVAL;
            statusMsg = "append is not supported with object store files";
            return;
        }
        if (invalidateAllFlag) {
            status    = -EINVAL;
            statusMsg = "chunk invalidation is not supported"
                " with object store files";
            return;
        }
    }
    if (status != 0 && (status != -EEXIST || appendChunk)) {
        // we have a problem
        return;
>>>>>>> 08b18f83
    }
    if (stripedFileFlag && appendChunk) {
        status    = -EINVAL;
        statusMsg = "append is not supported with striped files";
        return;
    }
    if (invalidateAllFlag) {
        if (! stripedFileFlag) {
            status    = -EINVAL;
            statusMsg = "chunk invalidation"
                " is not supported with non striped files";
            return;
        }
        if (-EEXIST == status) {
            initialChunkVersion = chunkVersion;
            status = 0;
        }
        if (0 == status) {
            // Invalidate after log completion.
            suspended = true;
            submit_request(new MetaLogChunkAllocate(this));
        }
        return;
    }
    permissions = fa;
    minSTier    = fa->minSTier;
    maxSTier    = fa->maxSTier;
    if (status == -EEXIST) {
        initialChunkVersion = chunkVersion;
        // Attempt to obtain a new lease.
        status = gLayoutManager.GetChunkWriteLease(this);
        if (suspended) {
            panic("chunk allocation suspended after lease acquistion");
        }
        if (0 == status) {
            suspended = true;
            submit_request(new MetaLogChunkVersionChange(this));
        }
        return;
    }
    const int ret = gLayoutManager.AllocateChunk(this, chunkBlock);
    if (ret < 0) {
        // Failure.
        status = ret;
    }
}

void
MetaAllocate::LayoutDone(int64_t chunkAllocProcessTime)
{
    suspended = false;
    KFS_LOG_STREAM_DEBUG <<
        "layout is done for"
        " req: "    << opSeqno   <<
        " status: " << status    <<
        " "         << statusMsg <<
    KFS_LOG_EOM;
    if (status == 0) {
        // Check if all servers are still up, and didn't go down
        // and reconnected back.
        // In the case of reconnect smart pointers should be different:
        // the the previous server incarnation always taken down on
        // reconnect.
        // Since the chunk is "dangling" up until this point, then in
        // the case of reconnect the chunk becomes "stale", and chunk
        // server is instructed to delete its replica of this new chunk.
        for (Servers::const_iterator i = servers.begin();
                i != servers.end(); ++i) {
            if ((*i)->IsDown()) {
                KFS_LOG_STREAM_DEBUG << (*i)->GetServerLocation() <<
                    " went down during allocation, alloc failed" <<
                KFS_LOG_EOM;
                status = -EIO;
                break;
            }
        }
    } else if (-ENOENT == status) {
        // Change status to generic failure, to distingush from no such file.
        status = -EALLOCFAILED;
    }
    // Ensure that the op isn't stale.
    // Invalidate all replicas might make it stale if it comes while this op
    // is in flight. Do not do any cleanup if the op is invalid: all required
    // cleanup has already been done.
    if (gLayoutManager.Validate(this) && 0 != status) {
        // we have a problem: it is possible that the server
        // went down.  ask the client to retry....
        if (0 <= status) {
            status = -EALLOCFAILED;
        }
        if (0 <= initialChunkVersion) {
            gLayoutManager.CommitOrRollBackChunkVersion(this);
        } else {
            // this is the first time the chunk was allocated.
            // since the allocation failed, remove existence of this chunk
            // on the metaserver.
            gLayoutManager.DeleteChunk(this);
        }
    } else if (0 != status && initialChunkVersion < 0) {
        // Cleanup stale chunk in the case when client has already invalidated
        // the chunk, and the chunk didn't exist. In this case a new chunk id
        // was created.
        gLayoutManager.DeleteChunk(this);
    }
    if (0 == status) {
        suspended = true;
        submit_request(new MetaLogChunkAllocate(this));
        return;
    }
    const bool kCountAllocTimeFlag = true;
    Done(kCountAllocTimeFlag, chunkAllocProcessTime);
}

bool
MetaLogChunkAllocate::start()
{
    if (alloc) {
        if (! alloc->suspended) {
            panic("log chunk alloction:"
                " chunk allocation was not suspended");
            return false;
        }
        fid                 = alloc->fid;
        offset              = alloc->offset;
        chunkId             = alloc->chunkId;
        chunkVersion        = alloc->chunkVersion;
        appendChunk         = alloc->appendChunk;
        invalidateAllFlag   = alloc->invalidateAllFlag;
        initialChunkVersion = alloc->initialChunkVersion;
        mtime               = microseconds();
        if (! invalidateAllFlag) {
            if (0 != alloc->status || alloc->servers.empty()) {
                panic("invalid meta log chunk allocate: no servers");
            }
            servers.reserve(alloc->servers.size());
            for (Servers::const_iterator it = alloc->servers.begin();
                    it != alloc->servers.end();
                    ++it) {
                servers.push_back((*it)->GetServerLocation());
            }
        }
    }
    return (0 == status);
}

void
MetaLogChunkAllocate::handle()
{
    if (replayFlag != (0 == alloc)) {
        panic("invalid meta log chunk allocate");
        return;
    }
    if (0 != status) {
        KFS_LOG_STREAM_ERROR <<
            "status: " << status <<
            " "        << statusMsg <<
            " "        << Show() <<
        KFS_LOG_EOM;
    } else if (invalidateAllFlag) {
        if (0 <= initialChunkVersion) {
            if (gLayoutManager.InvalidateAllChunkReplicas(
                    fid, offset, chunkId, chunkVersion)) {
                // Add the chunk to the recovery queue.
                gLayoutManager.ChangeChunkReplication(chunkId);
            } else {
                // Chunk might be deleted or re-assigned to a different i-node
                // by coalesce block -- the op in the log queue in front of this
                // one.
                status    = -ENOENT;
                statusMsg = "invalidate replicas no such file or chunk";
            }
        } else {
            // Writer can deside to invalidate chunk that does not exists in the
            // case of continious allocation failures (out of space for
            // example).
            // Allocate the chunk to trigger the recovery later.
            status = metatree.assignChunkId(
                fid, offset, chunkId, chunkVersion);
            if (0 == status) {
                // Add the chunk to the recovery queue.
                gLayoutManager.ChangeChunkReplication(chunkId);
            }
        }
    } else {
        if (0 <= initialChunkVersion) {
            fid_t curFid = -1;
            if (! gLayoutManager.GetChunkFileId(chunkId, curFid)) {
                // Chunk was deleted (by truncate), fail the allocation.
                status    = -ENOENT;
                statusMsg = "no such chunk";
                KFS_LOG_STREAM_INFO <<
                    "allocate: " << statusMsg <<
                    " chunkId: " << chunkId <<
                    " fid: "     << fid <<
                    " version: " << chunkVersion <<
                    " initial: " << initialChunkVersion <<
                KFS_LOG_EOM;
            } else if (fid != curFid) {
                KFS_LOG_STREAM_INFO <<
                    "allocate:"
                    " chunkId: "    << chunkId <<
                    " fid: "        << fid <<
                    " changed to: " << curFid <<
                    " version: "    << chunkVersion <<
                    " initial: "    << initialChunkVersion <<
                KFS_LOG_EOM;
            }
        }
        if (0 == status) {
            // layout is complete (step #6)
            // update the tree (step #7) and since we turned off the
            // suspend flag, the request will be logged and go on its
            // merry way.
            //
            // There could be more than one append allocation request set
            // (each set one or more request with the same chunk) in flight.
            // The append request sets can finish in any order.
            // The append request sets can potentially all have the same
            // offset: the eof at the time the first request in each set
            // started.
            // For append requests assignChunkId assigns past eof offset,
            // if it succeeds, and returns the value in appendOffset.
            chunkOff_t appendOffset = offset;
            chunkId_t  curChunkId   = chunkId;
            status = metatree.assignChunkId(fid, offset, chunkId, chunkVersion,
                appendChunk ? &appendOffset : 0, &curChunkId);
            if (status == 0) {
                // Offset can change in the case of append.
                offset = appendOffset;
                gLayoutManager.CancelPendingMakeStable(fid, chunkId);
                // assignChunkId() forces a recompute of the file's size.
            } else {
                KFS_LOG_STREAM((appendChunk && status == -EEXIST) ?
                        MsgLogger::kLogLevelFATAL :
                        MsgLogger::kLogLevelDEBUG) <<
                    "chunk assignment failed for:"
                    " chunkId: "    << chunkId <<
                    " fid: "        << fid <<
                    " pos: "        << offset <<
                    " status: "     << status <<
                    " curChunkId: " << curChunkId <<
                KFS_LOG_EOM;
                if (appendChunk && status == -EEXIST) {
                    panic("append chunk allocation internal error");
                } else if (status == -ENOENT ||
                        (status == -EEXIST && curChunkId != chunkId)) {
                    if (alloc) {
                        gLayoutManager.DeleteChunk(alloc);
                        alloc->servers.clear();
                    }
                }
            }
        }
    }
    if (alloc) {
        alloc->status    = status;
        alloc->statusMsg = statusMsg;
    }
    if (! invalidateAllFlag) {
        gLayoutManager.CommitOrRollBackChunkVersion(this);
    }
    if (alloc) {
        const bool kCountAllocTimeFlag = false;
        alloc->Done(kCountAllocTimeFlag, 0);
    } else {
        // Replay.
        chunkID.setseed(max(chunkID.getseed(), chunkId));
    }
}

void
MetaAllocate::Done(bool countAllocTimeFlag, int64_t chunkAllocProcessTime)
{
    suspended = false;
    if (appendChunk) {
        if (0 <= status) {
            if (responseStr.empty()) {
                ostringstream& os = GetTmpOStringStream();
                ReqOstream ros(os);
                responseSelf(ros);
                responseStr = os.str();
            }
            if (writeMasterKeyValidFlag && responseAccessStr.empty()) {
                tokenSeq = (TokenSeq)gLayoutManager.GetRandom().Rand();
                ostringstream& os = GetTmpOStringStream();
                ReqOstream ros(os);
                writeChunkAccess(ros);
                responseAccessStr = os.str();
            }
        }
        gLayoutManager.AllocateChunkForAppendDone(*this);
    }
    if (0 <= status && pendingLeaseRelinquish) {
        // Relinquish the lease upon completion.
        if (pendingLeaseRelinquish->clnt) {
            panic("allocate invalid pending lease relinquish target");
        } else {
            pendingLeaseRelinquish->clnt = clnt;
            clnt = this;
        }
    }
    if (0 < GetRecursionCount()) {
        // Don't need need to resume, if it wasn't suspended: this
        // method is [indirectly] invoked from handle().
        // Presently the only way to get here is from synchronous chunk
        // server allocation failure. The request cannot possibly have
        // non empty request list in this case, as it wasn't ever
        // suspened.
        if (next) {
            panic("non empty allocation queue,"
                "for request that was not suspended");
        }
        return;
    }
    // Currently the ops queue only used for append allocations.
    assert(appendChunk || ! next);
    // Update the process time, charged from MetaChunkAllocate.
    if (countAllocTimeFlag) {
        processTime += microseconds() - chunkAllocProcessTime;
    }
    if (! next) {
        submit_request(this);
        return;
    }
    // Clone status for all ops in the queue.
    // Submit the replies in the same order as requests.
    // "this" might get deleted after submit_request()
    MetaAllocate*         n           = this;
    const string          ra          = responseAccessStr;
    const kfsUid_t        rauid       = authUid;
    const CryptoKeys::Key wmkey       = writeMasterKey;
    const bool            shorFmtFlag = shortRpcFormatFlag;
    const string          respStr     = responseStr;
    const Servers         srvs        = servers;
    do {
        MetaAllocate& c = *n;
        n = c.next;
        c.next = 0;
        if (n) {
            MetaAllocate& q = *n;
            assert(q.fid == c.fid);
            q.status           = c.status;
            q.statusMsg        = c.statusMsg;
            q.suspended        = false;
            q.fid              = c.fid;
            q.offset           = c.offset;
            q.chunkId          = c.chunkId;
            q.chunkVersion     = c.chunkVersion;
            q.pathname         = c.pathname;
            q.numReplicas      = c.numReplicas;
            q.appendChunk      = c.appendChunk;
            q.stripedFileFlag  = c.stripedFileFlag;
            q.numServerReplies = c.numServerReplies;
            if (shorFmtFlag == q.shortRpcFormatFlag) {
                q.responseStr = respStr;
            }
            if (q.responseStr.empty()) {
                q.servers = srvs;
            }
            q.writeMasterKeyValidFlag = c.writeMasterKeyValidFlag;
            if (q.writeMasterKeyValidFlag) {
                q.tokenSeq                   = c.tokenSeq;
                q.clientCSAllowClearTextFlag = c.clientCSAllowClearTextFlag;
                q.issuedTime                 = c.issuedTime;
                q.validForTime               = c.validForTime;
                q.writeMasterKeyId           = c.writeMasterKeyId;
                if (ra.empty() || rauid != c.authUid ||
                        shorFmtFlag != q.shortRpcFormatFlag) {
                    q.writeMasterKey = wmkey;
                } else {
                    q.responseAccessStr = ra;
                }
            }
        }
        submit_request(&c);
    } while (n);
}

int
MetaAllocate::PendingLeaseRelinquish(int code, void* data)
{
    if (EVENT_CMD_DONE != code ||
            (this != data && pendingLeaseRelinquish != data)) {
        panic("MetaChunkAllocate::logDone invalid invocation");
        return 1;
    }
    if (this == data) {
        clnt = pendingLeaseRelinquish->clnt;
        if (0 == status) {
            pendingLeaseRelinquish->clnt = this;
            submit_request(pendingLeaseRelinquish);
            return 0;
        }
    }
    pendingLeaseRelinquish->clnt = 0;
    MetaRequest::Release(pendingLeaseRelinquish);
    pendingLeaseRelinquish = 0;
    submit_request(this);
    return 0;
}

int
MetaAllocate::CheckStatus(bool forceFlag) const
{
    if (status < 0) {
        return status;
    }
    const size_t sz = servers.size();
    if (numServerReplies == sz && ! forceFlag) {
        return status;
    }
    for (size_t i = 0; i < sz; i++) {
        if (servers[i]->IsDown()) {
            const_cast<MetaAllocate*>(this)->status    = -EALLOCFAILED;
            const_cast<MetaAllocate*>(this)->statusMsg = "server " +
                servers[i]->GetServerLocation().ToString() + " went down";
            break;
        }
    }
    return status;
}

bool
MetaAllocate::ChunkAllocDone(const MetaChunkAllocate& chunkAlloc)
{
    // if there is a non-zero status, don't throw it away
    if (chunkAlloc.status != 0 && status == 0 && firstFailedServerIdx < 0) {
        status    = chunkAlloc.status;
        statusMsg = chunkAlloc.statusMsg;
        // In the case of version change failure take the first failed
        // server out, otherwise allocation might never succeed.
        if (initialChunkVersion >= 0 && servers.size() > 1) {
            const ChunkServer* const cs = chunkAlloc.server.get();
            for (size_t i = 0; i < servers.size(); i++) {
                if (servers[i].get() == cs && ! servers[i]->IsDown()) {
                    firstFailedServerIdx = (int)i;
                    break;
                }
            }
        }
    }
    // Collect and pass back to the client chunk server allocation failure
    // messages.
    if (chunkAlloc.status != 0  && statusMsg.length() < 384 &&
            chunkAlloc.server) {
        if (! statusMsg.empty()) {
            statusMsg += " ";
        }
        statusMsg += chunkAlloc.server->GetServerLocation().ToString();
        if (! chunkAlloc.statusMsg.empty()) {
            statusMsg += " ";
            statusMsg += chunkAlloc.statusMsg;
        }
    }
    numServerReplies++;
    // wait until we get replies from all servers
    if (numServerReplies != servers.size()) {
        return false;
    }
    // The op is no longer suspended.
    const bool kForceFlag = true;
    if (firstFailedServerIdx >= 0 && status != 0) {
        // Check if all servers are up before discarding chunk.
        const int prevStatus = status;
        status = 0;
        if (CheckStatus(kForceFlag) == 0) {
            status = prevStatus;
            gLayoutManager.ChunkCorrupt(
                chunkId, servers[firstFailedServerIdx]);
        }
    } else {
        // Check if any server went down.
        CheckStatus(kForceFlag);
    }
    LayoutDone(chunkAlloc.processTime);
    return true;
}

/* virtual */ void
MetaChunkAllocate::handle()
{
    assert(req && req->op == META_ALLOCATE);
    if (req->ChunkAllocDone(*this)) {
        // The time was charged to alloc.
        processTime = microseconds();
    }
}

ostream&
MetaAllocate::ShowSelf(ostream& os) const
{
    os << "allocate:"
        " seq: "      << opSeqno     <<
        " path: "     << pathname    <<
        " fid: "      << fid         <<
        " chunkId: "  << chunkId     <<
        " offset: "   << offset      <<
        " client: "   << clientHost  <<
        " replicas: " << numReplicas <<
        " append: "   << appendChunk
    ;
    for (Servers::const_iterator i = servers.begin();
            i != servers.end();
            ++i) {
        os << " " << (*i)->GetServerLocation();
    }
    return os;
}

bool
MetaLogChunkVersionChange::start()
{
    if (! alloc || ! alloc->suspended || 0 != alloc->status) {
        panic("log version change:"
            " allocation null, failed, or was not suspended");
        return false;
    }
    fid          = alloc->fid;
    chunkId      = alloc->chunkId;
    chunkVersion = alloc->chunkVersion;
    return (0 == status);
}

void
MetaLogChunkVersionChange::handle()
{
    if ((0 == alloc) != replayFlag) {
        panic("invalid log version change: null allocation or repaly flag");
    }
    if (0 == status) {
        const bool panicOnInvalidVersion = 0 != alloc;
        status = gLayoutManager.ProcessBeginChangeChunkVersion(
            fid, chunkId, chunkVersion, &statusMsg, panicOnInvalidVersion);
    }
    if (! alloc) {
        return;
    }
    if (! alloc->suspended || 0 != alloc->status) {
        panic("version change: invalid allocate");
    }
    if (0 != status) {
        alloc->logChunkVersionChangeFailedFlag = true;
        alloc->status                          = status;
        alloc->statusMsg                       = statusMsg;
        alloc->LayoutDone(processTime);
        processTime = microseconds(); // Time charged to allocate.
        return;
    }
    for (size_t i = alloc->servers.size(); i-- > 0; ) {
        alloc->servers[i]->AllocateChunk(
            alloc, i == 0 ? alloc->leaseId : -1, alloc->minSTier);
    }
}

/* virtual */ void
MetaChunkVersChange::handle()
{
    gLayoutManager.Done(*this);
}

/* virtual */ bool
MetaTruncate::start()
{
    if (gWormMode && ! IsWormMutationAllowed(pathname.GetStr())) {
        statusMsg = "worm mode";
        status    = -EPERM;
        return false;
    }
    if (checkPermsFlag || gLayoutManager.VerifyAllOpsPermissions()) {
        SetEUserAndEGroup(*this);
    } else {
        euser = kKfsUserRoot;
    }
    if (! pruneBlksFromHead && (endOffset >= 0 && endOffset < offset)) {
        status    = -EINVAL;
        statusMsg = "end offset less than offset";
        return false;
    }
    if (0 == status) {
        mtime = microseconds();
    }
    return (0 == status);
}

/* virtual */ void
MetaTruncate::handle()
{
    if (0 != status) {
        return;
    }
    if (pruneBlksFromHead) {
        status = metatree.pruneFromHead(fid, offset, &mtime, euser, egroup);
        return;
    }
    status = metatree.truncate(fid, offset, &mtime, euser, egroup,
        endOffset, setEofHintFlag);
}

/* virtual */ bool
MetaRename::start()
{
    SetEUserAndEGroup(*this);
    StIdempotentRequestHandler handler(*this);
    if (handler.IsDone()) {
        return true;
    }
    wormModeFlag = gWormMode;
    if (wormModeFlag && IsWormMutationAllowed(oldname)) {
        statusMsg = "worm mode";
        status    = -EPERM;
    }
    return (0 == status);
}

/* virtual */ void
MetaRename::handle()
{
    if (IsHandled()) {
        return;
    }
    // renames are disabled in WORM mode: otherwise, we
    // ocould overwrite an existing file
    MetaFattr* fa = 0;
    if (wormModeFlag && (status = metatree.lookupPath(
            ROOTFID, newname, euser, egroup, fa)) != -ENOENT) {
        statusMsg = "worm mode";
        status    = -EPERM;
        return;
    }
    todumpster = 1;
    status = metatree.rename(dir, oldname, newname,
        oldpath, overwrite, todumpster, euser, egroup);
}

/* virtual */ bool
MetaSetMtime::start()
{
    if (fid < 0) {
        SetEUserAndEGroup(*this);
    }
    return (0 == status);
}

/* virtual */ void
MetaSetMtime::handle()
{
    if (0 != status) {
        return;
    }
    MetaFattr* fa = 0;
    if (0 <= fid) {
        fa = metatree.getFattr(fid);
    } else {
        status = metatree.lookupPath(dir, pathname, euser, egroup, fa);
    }
    if (0 == status && ! fa) {
        status = -ENOENT;
    }
    if (0 != status) {
        return;
    }
    if (fid < 0 && ! fa->CanWrite(euser, egroup)) {
        status = -EACCES;
        return;
    }
    fa->mtime = mtime;
}

/* virtual */ bool
MetaChangeFileReplication::start()
{
    SetEUserAndEGroup(*this);
    if (0 == status) {
        maxRSFileReplicas = gLayoutManager.GetMaxReplicasPerRSFile();
        maxFileReplicas   = gLayoutManager.GetMaxReplicasPerFile();
    }
    return (0 == status);
}

/* virtual */ void
MetaChangeFileReplication::handle()
{
    if (0 != status) {
        return;
    }
    MetaFattr* const fa = metatree.getFattr(fid);
    if (! CanAccessFile(fa, *this)) {
        return;
    }
    if (! fa->CanWrite(euser, egroup)) {
        status = -EACCES;
        return;
    }
    if (fa->type == KFS_DIR) {
        if (euser != kKfsUserRoot) {
            status    = -EACCES;
            statusMsg = "root privileges are"
                " required to change directory storage tiers";
            return;
        }
    } else {
        if (0 == fa->numReplicas) {
            status    = -EINVAL;
            statusMsg =
                "modification of object store file parameters is not supported";
            return;
        }
        numReplicas = min(numReplicas,
            max(int16_t(fa->numReplicas),
                (fa->striperType != KFS_STRIPED_FILE_TYPE_NONE &&
                        fa->numRecoveryStripes > 0) ?
                maxRSFileReplicas :
                maxFileReplicas
        ));
    }
    status = metatree.changeFileReplication(
        fa, numReplicas, minSTier, maxSTier);
    if (status == 0) {
        numReplicas = fa->type == KFS_DIR ?
            (int16_t)0 : (int16_t)fa->numReplicas;
    }
}

/*
 * Move chunks from src file into the end chunk boundary of the dst file.
 */
/* virtual */ bool
MetaCoalesceBlocks::start()
{
    dstStartOffset = -1;
    mtime = microseconds();
    SetEUserAndEGroup(*this);
    return (0 == status);
}

/* virtual */ void
MetaCoalesceBlocks::handle()
{
    if (0 != status) {
        return;
    }
    status = metatree.coalesceBlocks(
        srcPath, dstPath, srcFid, dstFid,
        dstStartOffset, &mtime, numChunksMoved,
        euser, egroup);
    KFS_LOG_STREAM(status == 0 ?
            MsgLogger::kLogLevelINFO : MsgLogger::kLogLevelERROR) <<
        "coalesce blocks " << srcPath << "->" << dstPath <<
        " " << srcFid << "->" << dstFid <<
        " status: "       << status <<
        " offset: "       << dstStartOffset <<
        " chunks moved: " << numChunksMoved <<
    KFS_LOG_EOM;
}

/* virtual */ void
MetaRetireChunkserver::handle()
{
    if (! HasMetaServerAdminAccess(*this)) {
        return;
    }
    status = gLayoutManager.RetireServer(location, nSecsDown);
}

/* virtual */ void
MetaToggleWORM::handle()
{
    if (! HasMetaServerAdminAccess(*this)) {
        return;
    }
    KFS_LOG_STREAM_INFO << "Toggle WORM: " << value << KFS_LOG_EOM;
    setWORMMode(value);
    status = 0;
}

/* virtual */ void
MetaHello::handle()
{
    if (! server) {
        // This is likely coming from the ClientSM.
        KFS_LOG_STREAM_DEBUG << "no server invalid cmd: " << Show() <<
        KFS_LOG_EOM;
        status = -EINVAL;
    }
    if (status < 0) {
        // bad hello request...possible cluster key mismatch
        return;
    }
    gLayoutManager.AddNewServer(this);
}

/* virtual */ void
MetaBye::handle()
{
    gLayoutManager.ServerDown(server);
}

/* virtual */ void
MetaLeaseAcquire::handle()
{
    if (handleCount <= 0 && gLayoutManager.VerifyAllOpsPermissions()) {
        SetEUserAndEGroup(*this);
    }
    if (0 < handleCount++) {
        // Minimize spurious read lease acquisitions, when client timed out, and
        // closed connection. The connection check is racy, but should suffice
        // for the purpose at hands.
        // Presently the request can only come from the client. fromClientSMFlag
        // check here isn't strictly required, well unless something pretends to
        // be chunkserver, sends hello, then this request.
        const int64_t kMicroseconds = 1000 * 1000;
        const int64_t now           = globalNetManager().Now() * kMicroseconds;
        if ((submitTime + leaseTimeout * kMicroseconds < now) ||
                (0 < maxWaitMillisec &&
                    submitTime + maxWaitMillisec * 1000 < now)) {
            statusMsg = "lease wait timed out";
            status    = -EAGAIN;
            return;
        }
        if (fromClientSMFlag &&
                ! static_cast<const ClientSM*>(clnt)->GetConnection()) {
            status = -EAGAIN;
            return;
        }
    }
    status = gLayoutManager.GetChunkReadLease(this);
}

/* virtual */ void
MetaLeaseRenew::handle()
{
    if (gLayoutManager.VerifyAllOpsPermissions()) {
        SetEUserAndEGroup(*this);
    }
    if (status < 0) {
        return;
    }
    status = gLayoutManager.LeaseRenew(this);
}

/* virtual */ void
MetaLeaseRelinquish::handle()
{
    status = gLayoutManager.LeaseRelinquish(this);
    KFS_LOG_STREAM(status == 0 ?
            MsgLogger::kLogLevelDEBUG : MsgLogger::kLogLevelERROR) <<
        Show() << " status: " << status <<
    KFS_LOG_EOM;
}

/* virtual */ void
MetaLeaseCleanup::handle()
{
    const time_t now = globalNetManager().Now();
    gLayoutManager.LeaseCleanup(now);
    metatree.cleanupPathToFidCache(now);
    status = 0;
}

class PrintChunkServerLocations {
    ReqOstream &os;
public:
    PrintChunkServerLocations(ReqOstream &out): os(out) { }
    void operator () (const ChunkServerPtr &s)
    {
        os << ' ' <<  s->GetServerLocation();
    }
};

/* virtual */ void
MetaGetPathName::handle()
{
    ostringstream& oss = GetTmpOStringStream();
    ReqOstream os(oss);
    if (shortRpcFormatFlag) {
        os << hex;
    }
    const MetaFattr* fa = 0;
    if (fid < 0) {
        const MetaChunkInfo*   chunkInfo = 0;
        LayoutManager::Servers srvs;
        if (! gLayoutManager.GetChunkFileId(
                chunkId, fid, &chunkInfo, &fa, &srvs)) {
            status    = -ENOENT;
            statusMsg = "no such chunk";
            return;
        }
        if (chunkInfo) {
            os <<
            (shortRpcFormatFlag ? "O:" : "Chunk-offset: ") <<
                chunkInfo->offset << "\r\n" <<
            (shortRpcFormatFlag ? "V:" : "Chunk-version: ") <<
                chunkInfo->chunkVersion << "\r\n"
            ;
        }
        os << (shortRpcFormatFlag ? "R:" : "Num-replicas: ") <<
            srvs.size() << "\r\n";
        if (! srvs.empty()) {
            os << (shortRpcFormatFlag ? "S:" : "Replicas:");
            for_each(srvs.begin(), srvs.end(),
                PrintChunkServerLocations(os));
            os << "\r\n";
        }
    } else {
        fa = metatree.getFattr(fid);
        if (! fa) {
            status    = -ENOENT;
            statusMsg = "no such file";
            return;
        }
    }
    if (fa) {
        if (gLayoutManager.VerifyAllOpsPermissions()) {
            SetEUserAndEGroup(*this);
            if (! fa->CanRead(euser, egroup)) {
                status = -EACCES;
                return;
            }
        }
        os << (shortRpcFormatFlag ? "N:" : "Path-name: ") <<
            metatree.getPathname(fa) << "\r\n";
        FattrReply(fa, fattr);
    }
    result = oss.str();
}

/* virtual */ bool
MetaChmod::start()
{
    SetEUserAndEGroup(*this);
    return (0 == status);
}

/* virtual */ void
MetaChmod::handle()
{
    if (0 != status) {
        return;
    }
    MetaFattr* const fa = metatree.getFattr(fid);
    if (! fa) {
        status = -ENOENT;
        return;
    }
    if (! IsValidMode(mode, fa->type == KFS_DIR)) {
        status = -EINVAL;
        return;
    }
    if (fa->user != euser && euser != kKfsUserRoot) {
        status = -EACCES;
        return;
    }
    status = 0;
    fa->mode = mode;
}

/* virtual */ bool
MetaChown::start()
{
    return (SetUserAndGroup(*this) && 0 == status);
}

/* virtual */ void
MetaChown::handle()
{
    if (0 != status) {
        return;
    }
    MetaFattr* const fa = metatree.getFattr(fid);
    if (! fa) {
        status = -ENOENT;
        return;
    }
    if (fa->user != euser && euser != kKfsUserRoot) {
        status = -EACCES;
        return;
    }
    if (user != kKfsUserNone && euser != user && euser != kKfsUserRoot) {
        status = -EACCES;
        return;
    }
    if (group != kKfsGroupNone && euser != kKfsUserRoot) {
        kfsUid_t const owner = user == kKfsUserNone ? euser : user;
        if (! (authUid != kKfsUserNone ?
                gLayoutManager.GetUserAndGroup().IsGroupMember(owner, group) :
                IsGroupMember(owner, group))) {
            statusMsg = "user not a member of a group";
            status    = -EACCES;
            return;
        }
    }
    status = 0;
    if (user != kKfsUserNone) {
        fa->user = user;
    }
    if (group != kKfsGroupNone) {
        fa->group = group;
    }
}

/* virtual */ void
MetaChunkCorrupt::handle()
{
    if (server) {
        if (! chunkDir.empty()) {
            server->SetChunkDirStatus(chunkDir, dirOkFlag);
        }
        if (0 < chunkId || 0 < chunkCount) {
            gLayoutManager.ChunkCorrupt(this);
        }
    } else {
        // This is likely coming from the ClientSM.
        KFS_LOG_STREAM_DEBUG << "no server invalid cmd: " << Show() <<
        KFS_LOG_EOM;
        status = -EINVAL;
    }
}

/* virtual */ void
MetaChunkEvacuate::handle()
{
    if (server) {
        gLayoutManager.ChunkEvacuate(this);
    } else {
        // This is likely coming from the ClientSM.
        KFS_LOG_STREAM_DEBUG << "no server invalid cmd: " << Show() <<
        KFS_LOG_EOM;
        status = -EINVAL;
    }
}

/* virtual */ void
MetaChunkAvailable::handle()
{
    if (server) {
        gLayoutManager.ChunkAvailable(this);
    } else {
        // This is likely coming from the ClientSM.
        KFS_LOG_STREAM_DEBUG << "no server invalid cmd: " << Show() <<
        KFS_LOG_EOM;
        status = -EINVAL;
    }
}

/* virtual */ void
MetaChunkDirInfo::handle()
{
    if (server) {
        server->SetChunkDirInfo(dirName, props);
    } else {
        // This is likely coming from the ClientSM.
        KFS_LOG_STREAM_DEBUG << "no server invalid cmd: " << Show() <<
        KFS_LOG_EOM;
        status = -EINVAL;
    }
}

/* virtual */ void
MetaChunkReplicationCheck::handle()
{
    gLayoutManager.ChunkReplicationChecker();
    status = 0;
}

/* virtual */ void
MetaBeginMakeChunkStable::handle()
{
    gLayoutManager.BeginMakeChunkStableDone(this);
    status = 0;
}

void
MetaLogMakeChunkStable::handle()
{
    if (replayFlag) {
        const bool kAddFlag = true;
        gLayoutManager.ReplayPendingMakeStable(
            chunkId, chunkVersion, chunkSize, hasChunkChecksum, chunkChecksum,
            kAddFlag);
    } else {
        gLayoutManager.LogMakeChunkStableDone(this);
    }
}

void
MetaLogMakeChunkStableDone::handle()
{
    if (replayFlag) {
        const bool kAddFlag = false;
        gLayoutManager.ReplayPendingMakeStable(
            chunkId, chunkVersion, chunkSize, hasChunkChecksum, chunkChecksum,
            kAddFlag);
    }
}

/* virtual */ void
MetaChunkMakeStable::handle()
{
    gLayoutManager.MakeChunkStableDone(this);
    status = 0;
}

/* virtual */ ostream&
MetaChunkMakeStable::ShowSelf(ostream& os) const
{
    return os <<
        "make-chunk-stable:"
        " server: "        << server->GetServerLocation() <<
        " seq: "           << opSeqno <<
        " status: "        << status <<
            (statusMsg.empty() ? "" : " ") << statusMsg <<
        " fileid: "        << fid <<
        " chunkid: "       << chunkId <<
        " chunkvers: "     << chunkVersion <<
        " chunkSize: "     << chunkSize <<
        " chunkChecksum: " << chunkChecksum
    ;
}

/* virtual */ bool
MetaChunkSize::start()
{
    if (0 == status && 0 <= chunkSize && gLayoutManager.Start(this)) {
        return (0 == status);
    }
    return false;
}

/* virtual */ void
MetaChunkSize::handle()
{
    // Invoke regardless of status, in order to retry.
    status = gLayoutManager.GetChunkSizeDone(this);
}

/* virtual */ void
MetaChunkReplicate::handle()
{
    gLayoutManager.ChunkReplicationDone(this);
}

/* virtual */ ostream&
MetaChunkReplicate::ShowSelf(ostream& os) const
{
    return os <<
        (numRecoveryStripes > 0 ? "recover" : "replicate:") <<
        " chunk: "        << chunkId <<
        " version: "      << chunkVersion <<
        " file: "         << fid <<
        " fileSize: "     << fileSize <<
        " path: "         << pathname <<
        " recovStripes: " << numRecoveryStripes <<
        " seq: "          << opSeqno <<
        " from: "         << (dataServer ?
            dataServer->GetServerLocation() : ServerLocation()) <<
        " to: "           << (server ?
            server->GetServerLocation() : ServerLocation())
    ;
}

/* virtual */ void
MetaPing::handle()
{
    if (! HasMetaServerStatsAccess(*this)) {
        return;
    }
    status = 0;
    gLayoutManager.Ping(resp, gWormMode);

}

/* virtual */ void
MetaUpServers::handle()
{
    if (! HasEnoughIoBuffersForResponse(*this)) {
        return;
    }
    if (! HasMetaServerStatsAccess(*this)) {
        return;
    }
    ostream& os = sWOStream.Set(resp);
    gLayoutManager.UpServers(os);
    os.flush();
    sWOStream.Reset();
    if (! os) {
        resp.Clear();
        status    = -ENOMEM;
        statusMsg = "response exceeds max. size";
    }
}

/* virtual */ void
MetaRecomputeDirsize::handle()
{
    if (! HasMetaServerAdminAccess(*this)) {
        return;
    }
    status = 0;
    KFS_LOG_STREAM_INFO << "Processing a recompute dir size..." << KFS_LOG_EOM;
    metatree.recomputeDirSize();
}

static void SigHupHandler(int /* sinum */)
{
    _exit(1);
}

static void SigAlarmHandler(int /* sinum */)
{
    _exit(2);
}

static void ChildAtFork(int childTimeLimit)
{
    signal(SIGHUP, &SigHupHandler);
    signal(SIGALRM, &SigAlarmHandler);
    if (childTimeLimit > 0) {
        alarm(childTimeLimit);
    }
    if (MsgLogger::GetLogger()) {
        MsgLogger::GetLogger()->ChildAtFork();
    }
    AuditLog::ChildAtFork();
    globalNetManager().ChildAtFork();
    gNetDispatch.ChildAtFork();
    MetaRequest::GetLogWriter().ChildAtFork();
}

static int DoFork(int childTimeLimit)
{
    gNetDispatch.PrepareCurrentThreadToFork();
    AuditLog::PrepareToFork();
    MsgLogger* const logger = MsgLogger::GetLogger();
    if (logger) {
        logger->PrepareToFork();
    }
    const int ret = fork();
    if (ret == 0) {
        ChildAtFork(childTimeLimit);
    } else {
        if (logger) {
            logger->ForkDone();
        }
        AuditLog::ForkDone();
    }
    return ret;
}

/* virtual */ void
MetaDumpChunkToServerMap::handle()
{
    suspended = false;
    if (pid > 0) {
        pid = -1;
        return; // Child finished.
    }
    if (! HasMetaServerAdminAccess(*this)) {
        return;
    }
    if (gChildProcessTracker.GetProcessCount() > 0) {
        statusMsg = "another child process running";
        status    = -EAGAIN;
        return;
    }
    if ((pid = DoFork(20 * 60)) == 0) {
        // let the child write out the map; if the map is large, this'll
        // take several seconds.  we get the benefits of writing out the
        // map in the background while the metaserver continues to
        // process other RPCs
        gLayoutManager.DumpChunkToServerMap(gChunkmapDumpDir);
        _exit(0); // Child does not do graceful exit.
    }
    KFS_LOG_STREAM_INFO << "chunk to server map writer pid: " << pid <<
    KFS_LOG_EOM;
    // if fork() failed, let the sender know
    if (pid < 0) {
        status = -1;
        return;
    }
    // hold on to the request until the child  finishes
    ostringstream& os = GetTmpOStringStream();
    os << gChunkmapDumpDir << "/chunkmap.txt";
    chunkmapFile = os.str();
    suspended = true;
    gChildProcessTracker.Track(pid, this);
}

/* virtual */ void
MetaDumpChunkReplicationCandidates::handle()
{
    if (! HasEnoughIoBuffersForResponse(*this)) {
        return;
    }
    if (! HasMetaServerAdminAccess(*this)) {
        return;
    }
    gLayoutManager.DumpChunkReplicationCandidates(this);
}

/* virtual */ void
MetaFsck::handle()
{
    suspended = false;
    resp.Clear();
    if (pid > 0) {
        if (! HasEnoughIoBuffersForResponse(*this)) {
            return;
        }
        // Child finished.
        pid = -1;
        if (status == 0) {
            int maxReadSize = min(
                gLayoutManager.GetMaxResponseSize(),
                sMaxFsckResponseSize);
            if (maxReadSize <= 0) {
                statusMsg = "out of io buffers";
                status    = -ENOMEM;
            } else {
                if (fd.empty()) {
                    statusMsg = "internal error";
                    status    = -EINVAL;
                    return;
                }
                for (Fds::const_iterator it = fd.begin();
                        maxReadSize > 0 &&
                            it != fd.end();
                        ++it) {
                    struct stat st = {0};
                    if (fstat(*it, &st) < 0) {
                        status    = -errno;
                        statusMsg = QCUtils::SysError(
                            -status);
                        if (status >= 0) {
                            status = -EIO;
                        }
                        break;
                    }
                    if (st.st_size <= 0 &&
                            it == fd.begin()) {
                        status = -EIO;
                        break;
                    }
                    const int nRead =
                        resp.Read(*it, maxReadSize);
                    if (st.st_size > maxReadSize &&
                            maxReadSize == nRead) {
                        ostream& os =
                            sWOStream.Set(resp);
                        os  <<
                            "\nWARNING: output"
                            " truncated to " <<
                            maxReadSize << " bytes"
                        "\n";
                        os.flush();
                        if (! os) {
                            resp.Clear();
                            statusMsg ="out of io "
                                "buffers";
                            status    = -ENOMEM;
                        }
                        sWOStream.Reset();
                        break;
                    }
                    if (nRead < st.st_size) {
                        statusMsg = "short read";
                        status    = -EIO;
                        break;
                    }
                    maxReadSize -= nRead;
                }
            }
        } else if (status > 0) {
            status = -status;
        }
        for (Fds::const_iterator it = fd.begin();
                it != fd.end();
                ++it) {
            close(*it);
        }
        fd.clear();
        if (status != 0) {
            status = status < 0 ? status : -EIO;
            if (statusMsg.empty()) {
                statusMsg = "fsck io failure";
            }
            resp.Clear();
        }
        return;
    }
    if (! HasMetaServerAdminAccess(*this)) {
        return;
    }
    if (gChildProcessTracker.GetProcessCount() > 0) {
        statusMsg = "another child process running";
        status    = -EAGAIN;
        return;
    }
    const int cnt = gLayoutManager.FsckStreamCount(
        reportAbandonedFilesFlag);
    if (cnt <= 0) {
        statusMsg = "internal error";
        status    = -EINVAL;
        return;
    }
    const char* const    suffix    = ".XXXXXX";
    const size_t         suffixLen = strlen(suffix);
    StBufferT<char, 128> buf;
    vector<string>       names;
    names.reserve(cnt);
    fd.reserve(cnt);
    for (int i = 0; i < cnt; i++) {
        char* const ptr = buf.Resize(sTmpName.length() + suffixLen + 1);
        memcpy(ptr, sTmpName.data(), sTmpName.size());
        strcpy(ptr + sTmpName.size(), suffix);
        const int tfd = mkstemp(ptr);
        if (tfd < 0) {
            status    = errno > 0 ? -errno : -EINVAL;
            statusMsg = "failed to create temporary file";
            while (--i >= 0) {
                close(fd[i]);
                unlink(names[i].c_str());
            }
            return;
        }
        fd.push_back(tfd);
        names.push_back(string(ptr));
    }
    if ((pid = DoFork((int)(gLayoutManager.GetMaxFsckTime() /
                    (1000 * 1000)))) == 0) {
        StBufferT<ostream*, 8> streamsPtrBuf;
        ostream** const ptr        = streamsPtrBuf.Resize(cnt + 1);
        ofstream* const streams    = new ofstream[cnt];
        bool            failedFlag = false;
        for (int i = 0; i < cnt; i++) {
            const char* const name = names[i].c_str();
            if (! failedFlag) {
                streams[i].open(name);
                ptr[i] = streams + i;
            }
            close(fd[i]);
            unlink(name);
            failedFlag = failedFlag || ! streams[i];
        }
        if (! failedFlag) {
            ptr[cnt] = 0;
            gLayoutManager.Fsck(ptr, reportAbandonedFilesFlag);
            failedFlag = false;
            for (int i = 0; i < cnt; i++) {
                streams[i].flush();
                streams[i].close();
                if (! streams[i]) {
                    failedFlag = true;
                    break;
                }
            }
            for (int i = 0; i < cnt; i++) {
                if (failedFlag) {
                    // Zero length file means error.
                    if (ftruncate(fd[i], 0) < 0) {
                        QCUtils::SetLastIgnoredError(errno);
                    }
                }
            }
        }
        delete [] streams;
        _exit(failedFlag ? 3 : 0); // Child does not do graceful close.
    }
    if (pid < 0) {
        status    = errno > 0 ? -errno : -EINVAL;
        statusMsg = "fork failure";
        for (int i = 0; i < cnt; i++) {
            close(fd[i]);
            unlink(names[i].c_str());
        }
        return;
    }
    KFS_LOG_STREAM_INFO << "fsck pid: " << pid <<
    KFS_LOG_EOM;
    suspended = true;
    gChildProcessTracker.Track(pid, this);
}

void
MetaFsck::SetParameters(const Properties& props)
{
    sTmpName = props.getValue(
        "metaServer.fsck.tmpfile",             sTmpName);
    sMaxFsckResponseSize = props.getValue(
        "metaServer.fsck.maxFsckResponseSize", sMaxFsckResponseSize);
}

string MetaFsck::sTmpName("/tmp/kfsfsck.tmp");
int    MetaFsck::sMaxFsckResponseSize(20 << 20);

/* virtual */ void
MetaCheckLeases::handle()
{
    if (! HasMetaServerAdminAccess(*this)) {
        return;
    }
    status = 0;
    gLayoutManager.CheckAllLeases();
}

/* virtual */ void
MetaStats::handle()
{
    if (! HasMetaServerStatsAccess(*this)) {
        return;
    }
    ostringstream& os = GetTmpOStringStream();
    status = 0;
    globals().counterManager.Show(os);
    stats = os.str();
}

/* virtual */ void
MetaOpenFiles::handle()
{
    if (! HasEnoughIoBuffersForResponse(*this)) {
        return;
    }
    if (! HasMetaServerAdminAccess(*this)) {
        return;
    }
    ReadInfo  openForRead;
    WriteInfo openForWrite;
    gLayoutManager.GetOpenFiles(openForRead, openForWrite);
    status = 0;
    ostream& os = sWOStream.Set(resp);
    for (ReadInfo::const_iterator it = openForRead.begin();
            it != openForRead.end();
            ++it) {
        os << it->first;
        for (std::vector<std::pair<chunkId_t, size_t> >::const_iterator
                i = it->second.begin();
                i != it->second.end();
                ++i) {
            if (! (os << "  " << i->first << " " << i->second)) {
                break;
            }
        }
        os << "\n";
    }
    os << "\n";
    for (WriteInfo::const_iterator it = openForWrite.begin();
            it != openForWrite.end();
            ++it) {
        os << it->first;
        for (std::vector<chunkId_t>::const_iterator
                i = it->second.begin();
                i != it->second.end();
                ++i) {
            if (! (os << " " << *i)) {
                break;
            }
        }
        os << "\n";
    }
    os.flush();
    if (! os) {
        resp.Clear();
        status    = -ENOMEM;
        statusMsg = "response exceeds max. size";
    } else {
        openForReadCnt  = openForRead.size();
        openForWriteCnt = openForWrite.size();
    }
    sWOStream.Reset();
}

/* virtual */ void
MetaSetChunkServersProperties::handle()
{
    if (! HasMetaServerAdminAccess(*this)) {
        return;
    }
    status = (int)properties.size();
    gLayoutManager.SetChunkServersProperties(properties);
}

/* virtual */ void
MetaGetChunkServersCounters::handle()
{
    if (! HasEnoughIoBuffersForResponse(*this)) {
        return;
    }
    if (! HasMetaServerStatsAccess(*this)) {
        return;
    }
    status = 0;
    gLayoutManager.GetChunkServerCounters(resp);
}

/* virtual */ void
MetaGetChunkServerDirsCounters::handle()
{
    if (! HasEnoughIoBuffersForResponse(*this)) {
        return;
    }
    if (! HasMetaServerStatsAccess(*this)) {
        return;
    }
    status = 0;
    gLayoutManager.GetChunkServerDirCounters(resp);
}

/* virtual */ void
MetaGetRequestCounters::handle()
{
    if (! HasEnoughIoBuffersForResponse(*this)) {
        return;
    }
    if (! HasMetaServerStatsAccess(*this)) {
        return;
    }
    status = 0;
    gNetDispatch.GetStatsCsv(resp);
    userCpuMicroSec   = gNetDispatch.GetUserCpuMicroSec();
    systemCpuMicroSec = gNetDispatch.GetSystemCpuMicroSec();
}

/* virtual */ void
MetaCheckpoint::handle()
{
    suspended = false;
    if (pid > 0) {
        // Child finished.
        KFS_LOG_STREAM(status == 0 ?
                MsgLogger::kLogLevelINFO :
                MsgLogger::kLogLevelERROR) <<
            "checkpoint: "    << lastCheckpointId <<
            " pid: "          << pid <<
            " done; status: " << status <<
            " failures: "     << failedCount <<
        KFS_LOG_EOM;
        if (status < 0) {
            failedCount++;
        } else {
            failedCount = 0;
            lastCheckpointId = runningCheckpointId;
        }
        if (lockFd >= 0) {
            close(lockFd);
        }
        if (failedCount > maxFailedCount) {
            panic("checkpoint failures", false);
        }
        runningCheckpointId = -1;
        pid = -1;
        return;
    }
    status = 0;
    if (intervalSec <= 0) {
        return; // Disabled.
    }
    const time_t now = globalNetManager().Now();
    if (lastCheckpointId < 0) {
        // First call -- init.
        lastCheckpointId = GetLogWriter().GetCommittedLogSeq();
        lastRun          = now;
        return;
    }
    if (! finishLog) {
        if (now < lastRun + intervalSec) {
            return;
        }
        if (lastCheckpointId == GetLogWriter().GetCommittedLogSeq()) {
            return;
        }
        if (0 <= lockFd) {
            close(lockFd);
        }
        if (! lockFileName.empty() &&
                (lockFd = try_to_acquire_lockfile(lockFileName)) < 0) {
            KFS_LOG_STREAM_INFO << "checkpoint: " <<
                " failed to acquire lock: " << lockFileName <<
                " " << QCUtils::SysError(lockFd) <<
            KFS_LOG_EOM;
            return; // Retry later.
        }
        finishLog = new MetaLogWriterControl(
            MetaLogWriterControl::kNewLog, this);
        suspended = true;
        submit_request(finishLog);
        return;
    }
    if (finishLog->status != 0) {
        KFS_LOG_STREAM_ERROR << "failed to finish log:"
            " "        << finishLog->logName <<
            " status:" << finishLog->status <<
            " "        << finishLog->statusMsg <<
        KFS_LOG_EOM;
        if (0 <= lockFd) {
            close(lockFd);
        }
        finishLog = 0;
        return;
    }
    if (finishLog->logName.empty()) {
        panic("invalid empty next log segment name");
    }
    lastRun = now;
    runningCheckpointId = GetLogWriter().GetCommittedLogSeq();
    if (runningCheckpointId != finishLog->lastLogSeq ||
            runningCheckpointId < finishLog->committed) {
        panic("invalid finish log completion: log sequence mismatch");
    }
    // DoFork() / PrepareCurrentThreadToFork() releases and re-acquires the
    // global mutex by waiting on condition with this mutex, but must ensure
    // that no other RPC gets processed. If log commit sequence has changed
    // after DoFork() invocation, then there is a bug with the prepare to
    // fork logic, and checkpoint will not be valid. In such case do not write
    // the checkpoint in the child, and "panic" the parent.
    if ((pid = DoFork(checkpointWriteTimeoutSec)) == 0) {
        seq_t   logSeq      = -1;
        int64_t errChecksum = -1;
        fid_t   fidSeed     = -1;
        int     commStatus  = -1;
        GetLogWriter().GetCommitted(logSeq, errChecksum, fidSeed, commStatus);
        if (runningCheckpointId != logSeq || fidSeed != fileID.getseed()) {
            status = -EINVAL;
        } else {
            metatree.disableFidToPathname();
            metatree.recomputeDirSize();
            cp.setWriteSyncFlag(checkpointWriteSyncFlag);
            cp.setWriteBufferSize(checkpointWriteBufferSize);
            status = cp.write(
                finishLog->logName, runningCheckpointId, errChecksum);
        }
        // Child does not attempt graceful exit.
        _exit(status == 0 ? 0 : 1);
    }
    if (GetLogWriter().GetCommittedLogSeq() != runningCheckpointId) {
        panic("checkpoint: meta data changed after prepare to fork");
    }
    KFS_LOG_STREAM(pid > 0 ?
            MsgLogger::kLogLevelINFO :
            MsgLogger::kLogLevelERROR) <<
        "checkpoint: " << lastCheckpointId <<
        " pid: "       << pid <<
    KFS_LOG_EOM;
    finishLog = 0;
    if (pid < 0) {
        status = -1;
        return;
    }
    suspended = true;
    gChildProcessTracker.Track(pid, this);
}

void
MetaCheckpoint::ScheduleNow()
{
    lastRun = globalNetManager().Now() - intervalSec - 1;
}

void
MetaCheckpoint::SetParameters(const Properties& props)
{
    intervalSec = props.getValue(
        "metaServer.checkpoint.interval",       intervalSec);
    lockFileName = props.getValue(
        "metaServer.checkpoint.lockFileName",   lockFileName);
    maxFailedCount = max(0, props.getValue(
        "metaServer.checkpoint.maxFailedCount", maxFailedCount));
    checkpointWriteTimeoutSec = max(0, (int)props.getValue(
        "metaServer.checkpoint.writeTimeoutSec",
        (double)checkpointWriteTimeoutSec));
    checkpointWriteSyncFlag = props.getValue(
        "metaServer.checkpoint.writeSync",
        checkpointWriteSyncFlag ? 0 : 1) != 0;
    checkpointWriteBufferSize = props.getValue(
        "metaServer.checkpoint.writeBufferSize",
        checkpointWriteBufferSize);
}

int*
MetaRequest::GetLogQueueCounter() const
{
    return ((fromClientSMFlag && clnt) ?
        &(static_cast<ClientSM*>(clnt)->GetLogQueueCounter()) : (int*)0
    );
}

void
MetaRequest::Submit()
{
    const int64_t tstart = microseconds();
    if (++recursionCount <= 0) {
        panic("submit: invalid request recursion count");
    }
    if (1 != recursionCount) {
        KFS_LOG_STREAM_DEBUG <<
            "submit request recursion: " << recursionCount <<
            " logseq: " << seqno <<
            " opseq: "  << opSeqno <<
            " "         << Show() <<
        KFS_LOG_EOM;
    }
    if (0 == submitCount++) {
        submitTime  = tstart;
        processTime = tstart;
        if (next) {
            panic("submit: invalid request non null next field");
        }
        if (suspended) {
            panic("submit: invalid request suspended");
        }
        if (kLogNever != logAction) {
            const bool logFlag = start();
            if (1 != submitCount || next || suspended) {
                panic("submit: invalid request start completion");
            }
            if (! logFlag) {
                logAction = kLogNever;
            }
        }
        if (GetLogWriter().Enqueue(*this)) {
            processTime = microseconds() - processTime;
            if (--recursionCount != 0) {
                panic("submit: invalid request recursion count");
            }
            return;
        }
    } else {
        // accumulate processing time.
        processTime = tstart - processTime;
    }
    handle();
    if (commitPendingFlag) {
        GetLogWriter().Committed(*this, fileID.getseed());
    }
    if (--recursionCount < 0) {
        panic("submit: invalid request recursion count");
    }
    if (suspended) {
        processTime = microseconds() - processTime;
    } else {
        gNetDispatch.Dispatch(this);
    }
}

bool
MetaRequest::log(ostream& /* file */) const
{
    panic("invalid empty log method");
    return false;
}

void
MetaRequest::Init()
{
    MetaRequestsList::Init(*this);
    QCStMutexLocker locker(gNetDispatch.GetClientManagerMutex());
    MetaRequestsList::PushBack(sMetaRequestsPtr, *this);
    sMetaRequestCount++;
}

/* virtual */
MetaRequest::~MetaRequest()
{
    if (recursionCount != 0) {
        panic("invalid non 0 recursion count, in meta request destructor");
    }
    recursionCount = 0xF000DEAD;
    QCStMutexLocker locker(gNetDispatch.GetClientManagerMutex());
    MetaRequestsList::Remove(sMetaRequestsPtr, *this);
    sMetaRequestCount--;
}

/* virtual */ void
MetaRequest::handle()
{
    status = -ENOSYS;  // Not implemented
}

/* static */ void
MetaRequest::SetParameters(const Properties& props)
{
    sRequireHeaderChecksumFlag = props.getValue(
        "metaServer.request.requireHeaderChecksum", 0) != 0;
    sVerifyHeaderChecksumFlag = props.getValue(
        "metaServer.request.verifyHeaderChecksum", 1) != 0;
}

/* static */ uint32_t
MetaRequest::Checksum(
    const char* name,
    size_t      nameLen,
    const char* header,
    size_t      headerLen)
{
    return ComputeBlockChecksum(
        ComputeBlockChecksum(name, nameLen), header, headerLen);
}

bool MetaRequest::sRequireHeaderChecksumFlag  = false;
bool MetaRequest::sVerifyHeaderChecksumFlag   = true;
int  MetaRequest::sMetaRequestCount           = 0;
MetaRequest* MetaRequest::sMetaRequestsPtr[1] = {0};

bool MetaCreate::Validate()
{
    return (dir >= 0 && ! name.empty() && 0 <= numReplicas);
}

/*!
 * \brief Generate response (a string) for various requests that
 * describes the result of the request execution.  The generated
 * response string is based on the KFS protocol.  All follow the same
 * model:
 * @param[out] os: A string stream that contains the response.
 */
void
MetaLookup::response(ReqOstream& os)
{
    if (! OkHeader(this, os)) {
        return;
    }
    if (authType != kAuthenticationTypeUndef) {
        os << (shortRpcFormatFlag ? "A:" : "Auth-type: ") <<
            authType << "\r\n\r\n";
        return;
    }
    os <<
        (shortRpcFormatFlag ? "EU:" : "EUserId: ")  << euser  << "\r\n" <<
        (shortRpcFormatFlag ? "EG:" : "EGroupId: ") << egroup << "\r\n"
    ;
    if (authInfoOnlyFlag) {
        os <<
            (shortRpcFormatFlag ? "U:" : "User: ")  << authUid  << "\r\n" <<
            (shortRpcFormatFlag ? "G:" : "Group: ") << authGid << "\r\n"
        ;
        const UserAndGroupNames* const ugn = GetUserAndGroupNames(*this);
        UserAndGroupNamesReply(os, ugn, euser,   egroup, shortRpcFormatFlag,
            "E");
        UserAndGroupNamesReply(os, ugn, authUid, authGid, shortRpcFormatFlag) <<
            "\r\n";
    } else {
        FattrReply(os, fattr, GetUserAndGroupNames(*this),
            shortRpcFormatFlag) << "\r\n";
    }
}

void
MetaLookupPath::response(ReqOstream &os)
{
    if (! OkHeader(this, os)) {
        return;
    }
    os <<
        (shortRpcFormatFlag ? "Eu:" : "EUserId: ") << euser  << "\r\n" <<
        (shortRpcFormatFlag ? "Eg:" : "EGroupId: ") << egroup << "\r\n"
    ;
    FattrReply(os, fattr, GetUserAndGroupNames(*this),
        shortRpcFormatFlag) << "\r\n";
}

void
MetaCreate::response(ReqOstream &os)
{
    if (! IdempotentAck(os)) {
        return;
    }
    if (GetReq() && GetReq() != this) {
        // Copy fields, as GetUserAndGroupNames() won't work if requests are
        // handled by different client network threads.
        const MetaCreate& r = *static_cast<const MetaCreate*>(GetReq());
        fid         = r.fid;
        striperType = r.striperType;
        user        = r.user;
        group       = r.group;
        mode        = r.mode;
        group       = r.group;
        minSTier    = r.minSTier;
        maxSTier    = r.maxSTier;
    }
    os << (shortRpcFormatFlag ? "P:" : "File-handle: ")  << fid << "\r\n";
    if (striperType != KFS_STRIPED_FILE_TYPE_NONE) {
        os << (shortRpcFormatFlag ? "ST:" : "Striper-type: ") <<
            striperType << "\r\n";
    }
    os <<
<<<<<<< HEAD
    (shortRpcFormatFlag ? "u:" : "User: ")  << user  <<  "\r\n" <<
    (shortRpcFormatFlag ? "g:" : "Group: ") << group <<  "\r\n" <<
    (shortRpcFormatFlag ? "M:" : "Mode: ")  << mode  <<  "\r\n"
=======
    "Num-replicas: " << numReplicas << "\r\n"
    "User: "         << user        << "\r\n"
    "Group: "        << group       << "\r\n"
    "Mode: "         << mode        << "\r\n"
>>>>>>> 08b18f83
    ;
    if (minSTier < kKfsSTierMax) {
        os <<
        (shortRpcFormatFlag ? "TL:" : "Min-tier: ") << (int)minSTier <<
            "\r\n" <<
        (shortRpcFormatFlag ? "TH:" : "Max-tier: ") << (int)maxSTier << "\r\n";
    }
    UserAndGroupNamesReply(os, GetUserAndGroupNames(*this), user, group,
        shortRpcFormatFlag) << "\r\n";
}

void
MetaRemove::response(ReqOstream &os)
{
    if (! IdempotentAck(os)) {
        return;
    }
    os << "\r\n";
}

void
MetaMkdir::response(ReqOstream &os)
{
    if (! IdempotentAck(os)) {
        return;
    }
    if (GetReq() && GetReq() != this) {
        // Copy fields, as GetUserAndGroupNames() won't work if requests are
        // handled by different client network threads.
        const MetaMkdir& r = *static_cast<const MetaMkdir*>(GetReq());
        fid      = r.fid;
        user     = r.user;
        group    = r.group;
        mode     = r.mode;
        group    = r.group;
        minSTier = r.minSTier;
        maxSTier = r.maxSTier;
    }
    os <<
    (shortRpcFormatFlag ? "P:" : "File-handle: ") << fid   << "\r\n" <<
    (shortRpcFormatFlag ? "u:" : "User: ")        << user  << "\r\n" <<
    (shortRpcFormatFlag ? "g:" : "Group: ")       << group << "\r\n" <<
    (shortRpcFormatFlag ? "M:" : "Mode: ")        << mode  << "\r\n"
    ;
    if (minSTier < kKfsSTierMax) {
        os <<
        (shortRpcFormatFlag ? "TL:" : "Min-tier: ") << (int)minSTier <<
            "\r\n" <<
        (shortRpcFormatFlag ? "TH:" : "Max-tier: ") << (int)maxSTier << "\r\n";
    }
    UserAndGroupNamesReply(os, GetUserAndGroupNames(*this), user, group,
        shortRpcFormatFlag) << "\r\n";
}

void
MetaRmdir::response(ReqOstream &os)
{
    if (! IdempotentAck(os)) {
        return;
    }
    os << "\r\n";
}

void
MetaReaddir::response(ReqOstream& os, IOBuffer& buf)
{
    if (! OkHeader(this, os)) {
        return;
    }
    os <<
        (shortRpcFormatFlag ? "EC:" : "Num-Entries: ") << numEntries <<
            "\r\n" <<
        (shortRpcFormatFlag ? "EM:" : "Has-more-entries: ") <<
            (hasMoreEntriesFlag ? 1 : 0) << "\r\n" <<
        (shortRpcFormatFlag ? "l:" : "Content-length: ")
            << resp.BytesConsumable() << "\r\n"
    "\r\n";
    os.flush();
    buf.Move(&resp);
}

void
MetaReaddirPlus::response(ReqOstream& os, IOBuffer& buf)
{
    if (! OkHeader(this, os)) {
        return;
    }
    size_t   entryCount;
    IOBuffer resp;
    if (numEntries >= 0) {
        ReaddirPlusWriter<true> writer(
            resp,
            maxRespSize,
            getLastChunkInfoOnlyIfSizeUnknown,
            omitLastChunkInfoFlag,
            fileIdAndTypeOnlyFlag);
        entryCount = writer.Write(dentries, lastChunkInfos,
            noAttrsFlag, GetUserAndGroupNames(*this));
    } else {
        ReaddirPlusWriter<false> writer(
            resp,
            maxRespSize,
            getLastChunkInfoOnlyIfSizeUnknown,
            omitLastChunkInfoFlag,
            fileIdAndTypeOnlyFlag);
        entryCount = writer.Write(dentries, lastChunkInfos,
            noAttrsFlag, GetUserAndGroupNames(*this));
    }
    hasMoreEntriesFlag = hasMoreEntriesFlag || entryCount < dentries.size();
    dentries.clear();
    lastChunkInfos.clear();
    if (ioBufPending > 0) {
        gLayoutManager.ChangeIoBufPending(-ioBufPending);
        ioBufPending = 0;
    }
    if (hasMoreEntriesFlag && numEntries < 0) {
        resp.Clear();
        status    = -ENOMEM;
        statusMsg = "response exceeds max. size";
        OkHeader(this, os);
        return;
    }
    os <<
        (shortRpcFormatFlag ? "EC:" : "Num-Entries: ")
            << entryCount << "\r\n" <<
        (shortRpcFormatFlag ? "EM:" : "Has-more-entries: ") <<
            (hasMoreEntriesFlag ? 1 : 0) << "\r\n" <<
        (shortRpcFormatFlag ? "l:" : "Content-length: ")
            << resp.BytesConsumable() << "\r\n"
    "\r\n";
    os.flush();
    buf.Move(&resp);
}

void
MetaRename::response(ReqOstream &os)
{
    if (! IdempotentAck(os)) {
        return;
    }
    os << "\r\n";
}

void
MetaSetMtime::response(ReqOstream &os)
{
    PutHeader(this, os) << "\r\n";
}

void
MetaGetalloc::response(ReqOstream& os)
{
    if (! OkHeader(this, os)) {
        return;
    }
    os <<
<<<<<<< HEAD
        (shortRpcFormatFlag ? "H:" : "Chunk-handle: ") << chunkId << "\r\n" <<
        (shortRpcFormatFlag ? "V:" : "Chunk-version: ") << chunkVersion <<
        "\r\n";
=======
        "Chunk-handle: "  << chunkId << "\r\n"
        "Chunk-version: " << chunkVersion << "\r\n";
>>>>>>> 08b18f83
    if (replicasOrderedFlag) {
        os << (shortRpcFormatFlag ? "O: 1\r\n" : "Replicas-ordered: 1\r\n");
    }
    os << (shortRpcFormatFlag ? "R:" : "Num-replicas: ") <<
        locations.size() << "\r\n";
    if (shortRpcFormatFlag && allChunkServersShortRpcFlag) {
        os << "SS:1\r\n";
    }
    assert(locations.size() > 0);
    os << (shortRpcFormatFlag ? "S:" : "Replicas:");
    for_each(locations.begin(), locations.end(), ListServerLocations(os));
    os << "\r\n\r\n";
}

void
MetaGetlayout::response(ReqOstream& os, IOBuffer& buf)
{
    if (! OkHeader(this, os)) {
        return;
    }
    if (hasMoreChunksFlag) {
        os << (shortRpcFormatFlag ? "MC:1\r\n" : "Has-more-chunks:  1\r\n");
    }
    if (0 <= fileSize) {
        os << (shortRpcFormatFlag ? "S:" : "File-size: ") << fileSize << "\r\n";
    }
    if (shortRpcFormatFlag && allChunkServersShortRpcFlag) {
        os << "SS:1\r\n";
    }
    os <<
        (shortRpcFormatFlag ? "C:" : "Num-chunks: ") << numChunks << "\r\n" <<
        (shortRpcFormatFlag ? "l:" : "Content-length: ") <<
            resp.BytesConsumable() << "\r\n"
    "\r\n";
    os.flush();
    buf.Move(&resp);
}

void
MetaAllocate::response(ReqOstream& os)
{
    if (! OkHeader(this, os)) {
        return;
    }
    writeChunkAccess(os);
    responseSelf(os);
}

void
MetaAllocate::writeChunkAccess(ReqOstream& os)
{
    if (authUid == kKfsUserNone) {
        return;
    }
    if (! responseAccessStr.empty()) {
        os.write(responseAccessStr.data(), responseAccessStr.size());
        return;
    }
    os << "Lease-duration: " << leaseDuration << "\r\n";
    if (validForTime <= 0) {
        return;
    }
    if (shortRpcFormatFlag) {
        os << hex;
    }
    if (clientCSAllowClearTextFlag) {
        os << (shortRpcFormatFlag ? "CT:1\r\n" : "CS-clear-text: 1\r\n");
    }
    os <<
        (shortRpcFormatFlag ? "SI:" : "CS-acess-issued: ") <<
            issuedTime   << "\r\n" <<
        (shortRpcFormatFlag ? "ST:" : "CS-acess-time: ") <<
            validForTime << "\r\n" <<
        (shortRpcFormatFlag ? "SA:" : "CS-access: ");
    const int16_t kDelegationFlags = 0;
    DelegationToken::WriteTokenAndSessionKey(
        os.Get(),
        authUid,
        tokenSeq,
        writeMasterKeyId,
        issuedTime,
        kDelegationFlags,
        validForTime,
        writeMasterKey.GetPtr(),
        writeMasterKey.GetSize()
    );
    os <<
        "\r\n" <<
        (shortRpcFormatFlag ? "C:" : "C-access: ");
    ChunkAccessToken::WriteToken(
<<<<<<< HEAD
        os.Get(),
        chunkId,
=======
        os,
        0 == numReplicas ? fid : chunkId,
>>>>>>> 08b18f83
        authUid,
        tokenSeq,
        writeMasterKeyId,
        issuedTime,
        ChunkAccessToken::kAllowWriteFlag |
            (clientCSAllowClearTextFlag ?
                ChunkAccessToken::kAllowClearTextFlag : 0) |
            (0 == numReplicas ?
                ChunkAccessToken::kObjectStoreFlag : 0),
        LEASE_INTERVAL_SECS * 2,
        writeMasterKey.GetPtr(),
        writeMasterKey.GetSize()
    );
    os << "\r\n";
}

void
MetaAllocate::responseSelf(ReqOstream& os)
{
    if (status < 0) {
        return;
    }
    if (shortRpcFormatFlag) {
        os << hex;
    }
    if (! responseStr.empty()) {
        os.write(responseStr.data(), responseStr.size());
        return;
    }
    os <<
<<<<<<< HEAD
        (shortRpcFormatFlag ? "H:" : "Chunk-handle: ") << chunkId << "\r\n" <<
        (shortRpcFormatFlag ? "V:" : "Chunk-version: ") <<
            chunkVersion << "\r\n";
=======
        "Chunk-handle: "  << chunkId << "\r\n"
        "Chunk-version: " << (0 == numReplicas ?
            -chunkVersion - 1 : chunkVersion) << "\r\n";
>>>>>>> 08b18f83
    if (appendChunk) {
        os << (shortRpcFormatFlag ? "O:" : "Chunk-offset: ") <<
            offset << "\r\n";
    }
    assert(! servers.empty() || invalidateAllFlag);
    if (! shortRpcFormatFlag && ! servers.empty() && servers.front()) {
        os << "Master: " << servers.front()->GetServerLocation() << "\r\n";
    }
    if (shortRpcFormatFlag && allChunkServersShortRpcFlag) {
        os << "SS:1\r\n";
    }
    os << (shortRpcFormatFlag ? "R:" : "Num-replicas: ") <<
        servers.size() << "\r\n";
    if (! servers.empty()) {
        if (shortRpcFormatFlag && ! allChunkServersShortRpcFlag) {
            os << "LF:1\r\n";
        }
        os << (shortRpcFormatFlag ? "S:" : "Replicas:");
        for_each(servers.begin(), servers.end(),
            PrintChunkServerLocations(os));
    }
    os << "\r\n\r\n";
}

void
MetaLeaseAcquire::response(ReqOstream& os, IOBuffer& buf)
{
    DelegationToken::TokenSeq tokenSeq =
        (DelegationToken::TokenSeq)(leaseId >> 1);
    const size_t              count    = chunkAccess.GetSize();
    if (status == 0 && 0 < count && leaseId <= 0 &&
            ! CryptoKeys::PseudoRand(&tokenSeq, sizeof(tokenSeq))) {
        status    = -EFAULT;
        statusMsg = "pseudo random generator failure";
    }
    if (! OkHeader(this, os)) {
        return;
    }
    if (leaseId >= 0) {
        os << (shortRpcFormatFlag ? "L:" : "Lease-id: ") << leaseId << "\r\n";
    }
    if (clientCSAllowClearTextFlag) {
        os << (shortRpcFormatFlag ? "CT:1\r\n" : "CS-clear-text: 1\r\n");
    }
    if (0 < count) {
        os << (shortRpcFormatFlag ? "SA:" : "CS-access: ") << count << "\r\n";
    }
    if (0 < validForTime) {
        os <<
            (shortRpcFormatFlag ? "SI:" : "CS-acess-issued: ") <<
                issuedTime   << "\r\n" <<
            (shortRpcFormatFlag ? "ST:" : "CS-acess-time: ")   <<
                validForTime << "\r\n";
    }
    if (! getChunkLocationsFlag && ! responseBuf.IsEmpty()) {
        os << (shortRpcFormatFlag ? "LS:" : "Lease-ids:");
        os.flush();
        responseBuf.CopyIn("\r\n", 2);
        buf.Move(&responseBuf);
    }
    if (0 < count) {
        IntIOBufferWriter            writer(responseBuf);
        const ChunkAccessInfo*       ptr = chunkAccess.GetPtr();
        const ChunkAccessInfo* const end = ptr + count;
        if (! responseBuf.IsEmpty() && ptr < end) {
            writer.Write("\n", 1);
        }
        while (ptr < end) {
            writer.WriteHexInt(ptr->chunkId);
            writer.Write(" ", 1);
            writer.Write(
                ptr->serverLocation.hostname.data(),
                ptr->serverLocation.hostname.size());
            writer.Write(" ", 1);
            writer.WriteHexInt(ptr->serverLocation.port);
            writer.Write(" ", 1);
            const int16_t kDelegationFlags = 0;
            if (ptr->authUid == kKfsUserNone) {
                writer.Write("? ? ?", 5);
            } else {
                DelegationToken::WriteTokenAndSessionKey(
                    writer,
                    ptr->authUid,
                    tokenSeq,
                    ptr->keyId,
                    issuedTime,
                    kDelegationFlags,
                    validForTime,
                    ptr->key.GetPtr(),
                    ptr->key.GetSize()
                );
                writer.Write(" ", 1);
                ChunkAccessToken::WriteToken(
                    writer,
                    ptr->chunkId,
                    ptr->authUid,
                    tokenSeq ^ (uint32_t)leaseId,
                    ptr->keyId,
                    issuedTime,
                    (appendRecoveryFlag ?
                        ChunkAccessToken::kAppendRecoveryFlag :
                        ChunkAccessToken::kAllowReadFlag) |
                        (clientCSAllowClearTextFlag ?
                            ChunkAccessToken::kAllowClearTextFlag : 0) |
                        (0 <= chunkPos ?
                            ChunkAccessToken::kObjectStoreFlag : 0),
                    leaseTimeout * 2,
                    ptr->key.GetPtr(),
                    ptr->key.GetSize()
                );
            }
            tokenSeq++;
            writer.Write("\n", 1);
            ptr++;
        }
        writer.Close();
    }
    const int len = responseBuf.BytesConsumable();
    if (len <= 0) {
        buf.CopyIn("\r\n", 2);
        return;
    }
    char tbuf[48];
    char* const end = tbuf + sizeof(tbuf);
    char* const pe  = end - 4;
    memcpy(pe, "\r\n\r\n", end - pe);
    char* const pn = shortRpcFormatFlag ?
        IntToHexString(len, pe) : IntToDecString(len, pe);
    char* const p  = pn - (shortRpcFormatFlag ? 2 : 16);
    memcpy(p, shortRpcFormatFlag ? "l:" : "Content-length: ", pn - p);
    buf.CopyIn(p, end - p);
    buf.Move(&responseBuf);
    return;
}

void
MetaLeaseRenew::response(ReqOstream& os, IOBuffer& buf)
{
    if (! OkHeader(this, os)) {
        return;
    }
    if (clientCSAllowClearTextFlag) {
        os << (shortRpcFormatFlag ? "CT:1\r\n" : "CS-clear-text: 1\r\n");
    }
    const size_t count = chunkAccess.GetSize();
    if (count <= 0) {
        os << "\r\n";
        return;
    }
    if (0 < validForTime) {
        os <<
            (shortRpcFormatFlag ? "SI:" : "CS-acess-issued: ") <<
                issuedTime   << "\r\n" <<
            (shortRpcFormatFlag ? "ST:" : "CS-acess-time: ")   <<
                validForTime << "\r\n";
    }
    IOBuffer                     iobuf;
    IntIOBufferWriter            writer(iobuf);
    const ChunkAccessInfo*       ptr = chunkAccess.GetPtr();
    const ChunkAccessInfo* const end = ptr + count;
    while (ptr < end) {
        if (leaseType != WRITE_LEASE) {
            writer.Write(
                ptr->serverLocation.hostname.data(),
                ptr->serverLocation.hostname.size());
            writer.Write(" ", 1);
            writer.WriteHexInt(ptr->serverLocation.port);
            writer.Write(" ", 1);
            if (0 < validForTime) {
                const int16_t kDelegationFlags = 0;
                DelegationToken::WriteTokenAndSessionKey(
                    writer,
                    ptr->authUid,
                    tokenSeq,
                    ptr->keyId,
                    issuedTime,
                    kDelegationFlags,
                    validForTime,
                    ptr->key.GetPtr(),
                    ptr->key.GetSize()
                );
                writer.Write(" ", 1);
            }
        }
        ChunkAccessToken::WriteToken(
            writer,
            ptr->chunkId,
            ptr->authUid,
            tokenSeq,
            ptr->keyId,
            issuedTime,
            (leaseType == WRITE_LEASE ?
                (DelegationToken::kChunkServerFlag |
                    ChunkAccessToken::kAllowWriteFlag) :
                ChunkAccessToken::kAllowReadFlag) |
                (clientCSAllowClearTextFlag ?
                    ChunkAccessToken::kAllowClearTextFlag : 0) |
                (0 <= chunkPos ? ChunkAccessToken::kObjectStoreFlag : 0),
            LEASE_INTERVAL_SECS * 2,
            ptr->key.GetPtr(),
            ptr->key.GetSize()
        );
        tokenSeq++;
        writer.Write("\n", 1);
        ptr++;
    }
    if (leaseType == WRITE_LEASE && 0 < validForTime &&
            (ptr = chunkAccess.GetPtr()) < end) {
        os << (shortRpcFormatFlag ? "AL:" : "C-access-length: ") <<
            writer.GetTotalSize() << "\r\n";
        DelegationToken::Subject* const kNoSubjectPtr = 0;
        const ChunkAccessInfo* prev = 0;
        do {
            DelegationToken::WriteTokenAndSessionKey(
                writer,
                ptr->authUid,
                tokenSeq,
                ptr->keyId,
                issuedTime,
                DelegationToken::kChunkServerFlag,
                validForTime,
                ptr->key.GetPtr(),
                ptr->key.GetSize(),
                kNoSubjectPtr,
                prev ? prev->keyId         : kfsKeyId_t(),
                prev ? prev->key.GetPtr()  : 0,
                prev ? prev->key.GetSize() : 0
            );
            writer.Write("\n", 1);
            prev = ptr++;
            tokenSeq++;
        } while (ptr < end);
    }
    writer.Close();
    os <<
        (shortRpcFormatFlag ? "C:" : "C-access: ") << count << "\r\n" <<
        (shortRpcFormatFlag ? "l:" : "Content-length: ") <<
            iobuf.BytesConsumable() << "\r\n"
    "\r\n";
    os.flush();
    buf.Move(&iobuf);
}

void
MetaLeaseRelinquish::response(ReqOstream &os)
{
    PutHeader(this, os) << "\r\n";
}

void
MetaCoalesceBlocks::response(ReqOstream &os)
{
    if (! OkHeader(this, os)) {
        return;
    }
    os <<
        (shortRpcFormatFlag ? "O:" : "Dst-start-offset: ") <<
            dstStartOffset  << "\r\n" <<
        (shortRpcFormatFlag ? "MT:" : "M-Time: ") <<
            ShowTime(mtime) << "\r\n"
    "\r\n";
}

void
MetaHello::response(ReqOstream& os, IOBuffer& buf)
{
    if (! OkHeader(this, os)) {
        return;
    }
    if (0 <= metaFileSystemId) {
        os << (shortRpcFormatFlag ? "FI:" : "File-system-id: ") <<
            metaFileSystemId << "\r\n";
        if (deleteAllChunksFlag) {
            os << (shortRpcFormatFlag ? "DA:" : "Delete-all-chunks: ") <<
                metaFileSystemId << "\r\n";
        }
    }
    if (0 <= resumeStep) {
        os << (shortRpcFormatFlag ? "R:" : "Resume: ") <<
            resumeStep   << "\r\n";
    }
    if (0 == resumeStep) {
        os <<
            (shortRpcFormatFlag ? "D:" : "Deleted: ") <<
                deletedCount << "\r\n" <<
            (shortRpcFormatFlag ? "DR:" : "Deleted-report: ") <<
                deletedReportCount << "\r\n" <<
            (shortRpcFormatFlag ? "M:" : "Modified: ") <<
                modifiedCount << "\r\n" <<
            (shortRpcFormatFlag ? "C:" : "Chunks: ") <<
                chunkCount << "\r\n" <<
            (shortRpcFormatFlag ? "K:" : "Checksum: ") <<
                checksum << "\r\n" <<
            (shortRpcFormatFlag ? "l:" : "Content-length: ") <<
                responseBuf.BytesConsumable() << "\r\n"
            "\r\n"
        ;
        os.flush();
        buf.Move(&responseBuf);
    } else {
        os << "\r\n";
    }
}

void
MetaChunkCorrupt::response(ReqOstream &os)
{
    if (noReplyFlag) {
        return;
    }
    PutHeader(this, os) << "\r\n";
}

void
MetaChunkEvacuate::response(ReqOstream& os)
{
    PutHeader(this, os) << "\r\n";
}

void
MetaChunkAvailable::response(ReqOstream& os)
{
    PutHeader(this, os) << "\r\n";
}

void
MetaChunkDirInfo::response(ReqOstream& os)
{
    if (noReplyFlag) {
        return;
    }
    PutHeader(this, os) << "\r\n";
}

void
MetaTruncate::response(ReqOstream &os)
{
    if (! OkHeader(this, os)) {
        return;
    }
    if (endOffset >= 0) {
        os << (shortRpcFormatFlag ? "O:" : "End-offset: ") <<
            endOffset << "\r\n";
    }
    os << "\r\n";
}

void
MetaChangeFileReplication::response(ReqOstream &os)
{
    PutHeader(this, os) <<
        (shortRpcFormatFlag ? "R:" : "Num-replicas: ") <<
        numReplicas << "\r\n\r\n";
}

void
MetaRetireChunkserver::response(ReqOstream &os)
{
    PutHeader(this, os) << "\r\n";
}

void
MetaToggleWORM::response(ReqOstream &os)
{
    PutHeader(this, os) << "\r\n";
}

void
MetaPing::response(ReqOstream &os, IOBuffer& buf)
{
    if (! OkHeader(this, os)) {
        return;
    }
    os.flush();
    buf.Move(&resp);
}

void
MetaUpServers::response(ReqOstream& os, IOBuffer& buf)
{
    if (! OkHeader(this, os)) {
        return;
    }
    os << (shortRpcFormatFlag ? "l:" : "Content-length: ") <<
        resp.BytesConsumable() << "\r\n\r\n";
    os.flush();
    buf.Move(&resp);
}

void
MetaStats::response(ReqOstream &os)
{
    PutHeader(this, os) << stats << "\r\n";
}

void
MetaCheckLeases::response(ReqOstream &os)
{
    PutHeader(this, os) << "\r\n";
}

void
MetaRecomputeDirsize::response(ReqOstream &os)
{
    PutHeader(this, os) << "\r\n";
}

void
MetaDumpChunkToServerMap::response(ReqOstream &os)
{
    PutHeader(this, os) << "Filename: " << chunkmapFile << "\r\n\r\n";
}

void
MetaDumpChunkReplicationCandidates::response(ReqOstream &os, IOBuffer& buf)
{
    if (! OkHeader(this, os)) {
        return;
    }
    os <<
        "Num-replication: "       << numReplication         << "\r\n"
        "Num-pending-recovery: "  << numPendingRecovery     << "\r\n" <<
        (shortRpcFormatFlag ? "l:" : "Content-length: ")
            << resp.BytesConsumable() << "\r\n"
    "\r\n";
    os.flush();
    buf.Move(&resp);
}

void
MetaFsck::response(ReqOstream &os, IOBuffer& buf)
{
    if (! OkHeader(this, os)) {
        return;
    }
    os  << (shortRpcFormatFlag ? "l:" : "Content-length: ") <<
        resp.BytesConsumable() << "\r\n\r\n";
    os.flush();
    buf.Move(&resp);
}

void
MetaOpenFiles::response(ReqOstream& os, IOBuffer& buf)
{
    if (! OkHeader(this, os)) {
        return;
    }
    os <<
        "Read: "  << openForReadCnt  << "\r\n"
        "Write: " << openForWriteCnt << "\r\n" <<
        (shortRpcFormatFlag ? "l:" : "Content-length: ") <<
            resp.BytesConsumable() << "\r\n"
    "\r\n";
    os.flush();
    buf.Move(&resp);
}

void
MetaSetChunkServersProperties::response(ReqOstream &os)
{
    PutHeader(this, os) << "\r\n";
}

void
MetaGetChunkServersCounters::response(ReqOstream &os, IOBuffer& buf)
{
    if (! OkHeader(this, os)) {
        return;
    }
    os << (shortRpcFormatFlag ? "l:" : "Content-length: ") <<
        resp.BytesConsumable() << "\r\n\r\n";
    os.flush();
    buf.Move(&resp);
}

void
MetaGetChunkServerDirsCounters::response(ReqOstream &os, IOBuffer& buf)
{
    if (! OkHeader(this, os)) {
        return;
    }
    os << (shortRpcFormatFlag ? "l:" : "Content-length: ") <<
        resp.BytesConsumable() << "\r\n\r\n";
    os.flush();
    buf.Move(&resp);
}

void
MetaGetRequestCounters::response(ReqOstream &os, IOBuffer& buf)
{
    if (! OkHeader(this, os)) {
        return;
    }
    os <<
        (shortRpcFormatFlag ? "l:" : "Content-length: ") <<
            resp.BytesConsumable()  << "\r\n"
        "User-cpu-micro-sec: "  << userCpuMicroSec    << "\r\n"
        "System-cpu-mcro-sec: " << systemCpuMicroSec  << "\r\n"
    "\r\n";
    os.flush();
    buf.Move(&resp);
}

void
MetaGetPathName::response(ReqOstream& os)
{
    if (! OkHeader(this, os)) {
        return;
    }
    os << result;
    FattrReply(os, fattr, GetUserAndGroupNames(*this),
        shortRpcFormatFlag) << "\r\n";
}

void
MetaChmod::response(ReqOstream& os)
{
    PutHeader(this, os) << "\r\n";
}

void
MetaChown::response(ReqOstream& os)
{
    if (! OkHeader(this, os)) {
        return;
    }
    os <<
    (shortRpcFormatFlag ? "U:" : "User: ")  << user  << "\r\n" <<
    (shortRpcFormatFlag ? "G:" : "Group: ") << group << "\r\n"
    ;
    UserAndGroupNamesReply(os, GetUserAndGroupNames(*this), user, group,
        shortRpcFormatFlag) << "\r\n";
}

/* virtual */ bool
MetaAuthenticate::dispatch(ClientSM& sm)
{
    return sm.Handle(*this);
}

void
MetaAuthenticate::response(ReqOstream& os)
{
    if (! OkHeader(this, os)) {
        return;
    }
    os <<
        (shortRpcFormatFlag ? "A:" : "Auth-type: ") <<
            sendAuthType << "\r\n" <<
        (shortRpcFormatFlag ? "US:" : "Use-ssl: ") <<
            (filter ? 1 : 0) << "\r\n" <<
        (shortRpcFormatFlag ? "CT:" : "Curtime: ") <<
            (int64_t)time(0) << "\r\n" <<
        (shortRpcFormatFlag ? "ET:" : "Endtime: ") <<
            (int64_t)sessionExpirationTime << "\r\n"
    ;
    if (sendContentLen <= 0) {
        os << "\r\n";
        return;
    }
    os << (shortRpcFormatFlag ? "l:" : "Content-length: ") <<
        sendContentLen << "\r\n"
    "\r\n";
    os.write(sendContentPtr, sendContentLen);
}

void
MetaAuthenticate::Request(ReqOstream& os) const
{
    if (shortRpcFormatFlag) {
        os << hex;
    }
    os <<
        "AUTHENTICATE\r\n" <<
        (shortRpcFormatFlag ? "c:" : "Cseq: ")      << opSeqno      << "\r\n" <<
        (shortRpcFormatFlag ? "A:" : "Auth-type: ") << sendAuthType << "\r\n"
    ;
    if (0 < sendContentLen) {
        os << (shortRpcFormatFlag ? "l:" : "Content-length: ") <<
            sendContentLen << "\r\n";
    }
    os << "\r\n";
    os.write(sendContentPtr, sendContentLen);
}

/* virtual */ bool
MetaDelegate::dispatch(ClientSM& sm)
{
    return sm.Handle(*this);
}

void
MetaDelegate::response(ReqOstream& os)
{
    if (status == 0 && validForTime <= 0) {
        status    = -EINVAL;
        statusMsg = "invalid 0 delegation expiration time";
    }
    if (status == 0 && (! fromClientSMFlag || ! clnt)) {
        status    = -EPERM;
        statusMsg = "no client authentication";
    }
    if (status == 0 && authUid == kKfsUserNone) {
        status    = -EPERM;
        statusMsg = "not authenticated";
    }
    const CryptoKeys* const keys =
        status == 0 ? gNetDispatch.GetCryptoKeys() : 0;
    if (status == 0 && ! keys) {
        status    = -EFAULT;
        statusMsg = "no crypto keys";
    }
    CryptoKeys::KeyId keyId = 0;
    CryptoKeys::Key   key;
    uint32_t          keyValidForSec = 0;
    if (status == 0 && ! keys->GetCurrentKey(keyId, key, keyValidForSec)) {
        status    = -EAGAIN;
        statusMsg = "no valid key exists";
    }
    if (! OkHeader(this, os)) {
        return;
    }
    os <<
        (shortRpcFormatFlag ? "TI:" : "Issued-time: ") <<
            issuedTime << "\r\n" <<
        (shortRpcFormatFlag ? "TV:" : "Valid-for-time: ") <<
            validForTime << "\r\n";
    if (keyValidForSec < validForTime) {
        os << (shortRpcFormatFlag ? "TT:" : "Token-valid-for-time: ") <<
            keyValidForSec << "\r\n";
    }
    os << (shortRpcFormatFlag ? "A:" : "Access: ");
    DelegationToken::WriteTokenAndSessionKey(
        os.Get(),
        renewTokenStr.empty() ? authUid : renewToken.GetUid(),
        tokenSeq,
        keyId,
        issuedTime,
        delegationFlags,
        validForTime,
        key.GetPtr(),
        key.GetSize()
    );
    os <<
        "\r\n"
        "\r\n"
    ;
}

/*!
 * \brief Generate request (a string) that should be sent to the chunk
 * server.  The generated request string is based on the KFS
 * protocol.  All follow the same model:
 * @param[out] os: A string stream that contains the response.
 */
void
<<<<<<< HEAD
MetaChunkAllocate::request(ReqOstream& os)
{
    assert(req && ! req->servers.empty());

    if (shortRpcFormatFlag) {
        os << hex;
    }
    os << "ALLOCATE \r\n" <<
    (shortRpcFormatFlag ? "c:" : "Cseq: ") << opSeqno << "\r\n";
    if (! shortRpcFormatFlag) {
        os << "Version: KFS/1.0\r\n";
    }
    os <<
        (shortRpcFormatFlag ? "P:" : "File-handle: ") <<
            req->fid << "\r\n" <<
        (shortRpcFormatFlag ? "H:" : "Chunk-handle: ") <<
            req->chunkId << "\r\n" <<
        (shortRpcFormatFlag ? "V:" : "Chunk-version: ") <<
            req->chunkVersion << "\r\n" <<
        (shortRpcFormatFlag ? "TL:" : "Min-tier: ") <<
            (int)minSTier << "\r\n" <<
        (shortRpcFormatFlag ? "TH:" : "Max-tier: ") <<
            (int)maxSTier     << "\r\n"
=======
MetaChunkAllocate::request(ostream& os)
{
    assert(req && ! req->servers.empty());

    os << "ALLOCATE \r\n"
        "Cseq: "          << opSeqno           << "\r\n"
        "Version: KFS/1.0\r\n"
        "File-handle: "   << req->fid          << "\r\n"
        "Chunk-handle: "  << req->chunkId      << "\r\n"
        "Chunk-version: " <<
            (0 == req->numReplicas ?
                -req->chunkVersion - 1 :
                req->chunkVersion)             << "\r\n"
        "Min-tier: "      << (int)minSTier     << "\r\n"
        "Max-tier: "      << (int)maxSTier     << "\r\n"
>>>>>>> 08b18f83
    ;
    if (0 <= leaseId) {
        os << (shortRpcFormatFlag ? "L:" : "Lease-id: ") << leaseId << "\r\n";
        if (req->clientCSAllowClearTextFlag) {
            os << (shortRpcFormatFlag ? "CT:1\r\n" : "CS-clear-text: 1\r\n");
        }
        if (0 == req->numReplicas && 0 < req->initialChunkVersion) {
            os << "Exists: 1\r\n";
        }
    }
    if (shortRpcFormatFlag && ! req->allChunkServersShortRpcFlag) {
        os << "LF:1\r\n";
    }
    os <<
        (shortRpcFormatFlag ? "CA:" : "Chunk-append: ") <<
            (req->appendChunk ? 1 : 0) << "\r\n" <<
        (shortRpcFormatFlag ? "R:" : "Num-servers: ") <<
            req->servers.size() << "\r\n" <<
        (shortRpcFormatFlag ? "S:" : "Servers: ")
    ;
    for_each(req->servers.begin(), req->servers.end(),
            PrintChunkServerLocations(os));
    const size_t cAccessLen = chunkAccessStr.size();
    const size_t len        = cAccessLen + chunkServerAccessStr.size();
    if (len <= 0) {
        os << "\r\n\r\n";
        return;
    }
    os <<
        "\r\n" <<
        (shortRpcFormatFlag ? "l:" : "Content-length: ") << len << "\r\n";
    if (cAccessLen < len) {
        os << (shortRpcFormatFlag ? "AL:" : "C-access-length: ") <<
            cAccessLen << "\r\n";
        if (0 < req->validForTime) {
            os <<
                (shortRpcFormatFlag ? "SI:" : "CS-acess-issued: ") <<
                    req->issuedTime   << "\r\n" <<
                (shortRpcFormatFlag ? "ST:" : "CS-acess-time: ") <<
                    req->validForTime << "\r\n";
        }
    }
    os << "\r\n";
    os.write(chunkAccessStr.data(),       cAccessLen);
    os.write(chunkServerAccessStr.data(), chunkServerAccessStr.size());
}

void
MetaChunkDelete::request(ReqOstream& os)
{
    if (shortRpcFormatFlag) {
        os << hex;
    }
    os << "DELETE \r\n";
<<<<<<< HEAD
    os << (shortRpcFormatFlag ? "c:" : "Cseq: ") << opSeqno << "\r\n";
    if (! shortRpcFormatFlag) {
        os << "Version: KFS/1.0\r\n";
    }
    os << (shortRpcFormatFlag ? "H:" : "Chunk-handle: ") <<
        chunkId << "\r\n\r\n";
=======
    os << "Cseq: " << opSeqno << "\r\n";
    os << "Version: KFS/1.0\r\n";
    os << "Chunk-handle: " << chunkId << "\r\n";
    if (0 != chunkVersion) {
        os << "Chunk-version: " << chunkVersion << "\r\n";
    }
    os << "\r\n";
>>>>>>> 08b18f83
}

void
MetaChunkHeartbeat::request(ReqOstream& os)
{
    if (shortRpcFormatFlag) {
        os << hex;
    }
    os <<
    "HEARTBEAT \r\n" <<
    (shortRpcFormatFlag ? "c:" : "Cseq: ") << opSeqno << "\r\n";
    if (! shortRpcFormatFlag) {
        os << "Version: KFS/1.0\r\n";
    }
    os << (shortRpcFormatFlag ? "E:" : "Num-evacuate: ") <<
        evacuateCount << "\r\n";
    if (reAuthenticateFlag) {
        os << (shortRpcFormatFlag ? "A:1\r\n" : "Authenticate: 1\r\n");
    }
    os << "\r\n";
}

static inline char*
ChunkIdToString(chunkId_t id, bool hexFormatFlag, char* end)
{
    return (hexFormatFlag ? IntToHexString(id, end) : IntToDecString(id, end));
}

void
MetaChunkStaleNotify::request(ReqOstream& os, IOBuffer& buf)
{
    size_t count = staleChunkIds.GetSize();
    size_t skip  = skipFront;
    if (skip <= count) {
        count -= skip;
    } else {
        skip = 0;
    }
    if (shortRpcFormatFlag) {
        os << hex;
    }
    os <<
        "STALE_CHUNKS \r\n" <<
        (shortRpcFormatFlag ? "c:" : "Cseq: ") << opSeqno << "\r\n";
    if (! shortRpcFormatFlag) {
        os << "Version: KFS/1.0\r\n";
    }
    os << (shortRpcFormatFlag ? "C:" : "Num-chunks: ") << count << "\r\n";
    if (evacuatedFlag) {
        os << (shortRpcFormatFlag ? "E:1\r\n" : "Evacuated: 1\r\n");
    }
    if (hexFormatFlag) {
        os << (shortRpcFormatFlag ? "HF:1\r\n" : "HexFormat: 1\r\n");
    }
    if (hasAvailChunksSeqFlag) {
        os << (shortRpcFormatFlag ? "AC:" : "AvailChunksSeq: ") <<
            availChunksSeq << "\r\n";
    }
    const int   kBufEnd = 30;
    char        tmpBuf[kBufEnd + 1];
    char* const end = tmpBuf + kBufEnd;
    if (skip <= 0 && count <= 1) {
        char* const p   = count < 1 ? end :
            ChunkIdToString(staleChunkIds.Front(), hexFormatFlag, end);
        size_t      len = end - p;
        os << (shortRpcFormatFlag ? "l:" : "Content-length: ") <<
            len << "\r\n\r\n";
        os.write(p, len);
        return;
    }

    ChunkIdQueue::ConstIterator it(staleChunkIds);
    const chunkId_t*            id;
    IOBuffer                    ioBuf;
    IOBufferWriter              writer(ioBuf);
    tmpBuf[kBufEnd] = (char)' ';
    while ((id = it.Next())) {
        if (0 < skip) {
            --skip;
            continue;
        }
        char* const p = ChunkIdToString(*id, hexFormatFlag, end);
        writer.Write(p, (int)(end - p + 1));
    }
    writer.Close();
    const int len = ioBuf.BytesConsumable();
    os << (shortRpcFormatFlag ? "l:" : "Content-length: ") <<
        len << "\r\n\r\n";
    IOBuffer::iterator const bi = ioBuf.begin();
    const int defsz = IOBufferData::GetDefaultBufferSize();
    if (len < defsz - defsz / 4 &&
            bi != ioBuf.end() && len == bi->BytesConsumable()) {
        os.write(bi->Consumer(), len);
    } else {
        os.flush();
        buf.Move(&ioBuf);
    }
}

void
MetaChunkRetire::request(ReqOstream& os)
{
    if (shortRpcFormatFlag) {
        os << hex;
    }
    os << "RETIRE \r\n";
    os << (shortRpcFormatFlag ? "c:" : "Cseq: ") << opSeqno << "\r\n";
    if (! shortRpcFormatFlag) {
        os << "Version: KFS/1.0\r\n";
    }
    os << "\r\n";
}

void
MetaChunkVersChange::request(ReqOstream& os)
{
    if (shortRpcFormatFlag) {
        os << hex;
    }
    os <<
    "CHUNK_VERS_CHANGE \r\n" <<
        (shortRpcFormatFlag ? "c:" : "Cseq: ") << opSeqno << "\r\n";
    if (! shortRpcFormatFlag) {
        os << "Version: KFS/1.0\r\n";
    }
    os <<
        (shortRpcFormatFlag ? "P:" : "File-handle: ") <<
            fid << "\r\n" <<
        (shortRpcFormatFlag ? "H:" : "Chunk-handle: ")  <<
            chunkId << "\r\n" <<
        (shortRpcFormatFlag ? "VF:" : "From-chunk-version: ") <<
            fromVersion  << "\r\n" <<
        (shortRpcFormatFlag ? "V:" : "Chunk-version: ") <<
            chunkVersion << "\r\n";
    if (makeStableFlag) {
        os << (shortRpcFormatFlag ? "MS:1\r\n" : "Make-stable: 1\r\n");
    }
    if (verifyStableFlag) {
        os << (shortRpcFormatFlag ? "VV:1\r\n" : "Verify: 1\r\n");
    }
    os << "\r\n";
}

void
MetaBeginMakeChunkStable::request(ReqOstream& os)
{
    if (shortRpcFormatFlag) {
        os << hex;
    }
    os << "BEGIN_MAKE_CHUNK_STABLE\r\n" <<
        (shortRpcFormatFlag ? "c:" : "Cseq: ") << opSeqno << "\r\n";
    if (! shortRpcFormatFlag) {
        os << "Version: KFS/1.0\r\n";
    }
    os <<
        (shortRpcFormatFlag ? "P:" : "File-handle: ")   << fid << "\r\n" <<
        (shortRpcFormatFlag ? "H:" : "Chunk-handle: ")  << chunkId << "\r\n" <<
        (shortRpcFormatFlag ? "V:" : "Chunk-version: ") <<
            chunkVersion << "\r\n"
    "\r\n";
}

void
MetaChunkMakeStable::request(ReqOstream& os)
{
    if (shortRpcFormatFlag) {
        os << hex;
    }
    os << "MAKE_CHUNK_STABLE \r\n" <<
        (shortRpcFormatFlag ? "c:" : "Cseq: ") << opSeqno << "\r\n";
    if (! shortRpcFormatFlag) {
        os << "Version: KFS/1.0\r\n";
    }
    os <<
        (shortRpcFormatFlag ? "P:" : "File-handle: ")   << fid << "\r\n" <<
        (shortRpcFormatFlag ? "H:" : "Chunk-handle: ")  << chunkId << "\r\n" <<
        (shortRpcFormatFlag ? "V:" : "Chunk-version: ") <<
            chunkVersion << "\r\n" <<
        (shortRpcFormatFlag ? "S:" : "Chunk-size: ") << chunkSize << "\r\n";
    if (hasChunkChecksum) {
        os << (shortRpcFormatFlag ? "K:" : "Chunk-checksum: ") <<
            chunkChecksum << "\r\n";
    }
    os << "\r\n";
}

static const string sReplicateCmdName("REPLICATE");

void
MetaChunkReplicate::request(ReqOstream& os)
{
    // OK to use global here as chunk server state machine runs in the main
    // thread.
    ostringstream& rs = GetTmpOStringStream();
    if (shortRpcFormatFlag) {
        rs << hex;
    }
    rs <<
    (shortRpcFormatFlag ? "c:" : "Cseq: ") << opSeqno << "\r\n";
    if (! shortRpcFormatFlag) {
        rs << "Version: KFS/1.0\r\n";
    }
    rs <<
    (shortRpcFormatFlag ? "P:"  : "File-handle: ")  << fid << "\r\n" <<
    (shortRpcFormatFlag ? "H:"  : "Chunk-handle: ") << chunkId << "\r\n" <<
    (shortRpcFormatFlag ? "TL:" : "Min-tier: ") << (int)minSTier << "\r\n" <<
    (shortRpcFormatFlag ? "TH:" : "Max-tier: ") << (int)maxSTier << "\r\n"
    ;
    if (numRecoveryStripes > 0) {
        rs <<
        (shortRpcFormatFlag ? "V:0\r\n" : "Chunk-version: 0\r\n") <<
        (shortRpcFormatFlag ? "O:" : "Chunk-offset: ") <<
            chunkOffset << "\r\n" <<
        (shortRpcFormatFlag ? "ST:" : "Striper-type: ") <<
            striperType << "\r\n" <<
        (shortRpcFormatFlag ? "SN:" : "Num-stripes: " ) <<
            numStripes << "\r\n" <<
        (shortRpcFormatFlag ? "SR:" : "Num-recovery-stripes: ") <<
            numRecoveryStripes   << "\r\n" <<
        (shortRpcFormatFlag ? "SS:" : "Stripe-size: ") <<
            stripeSize << "\r\n" <<
        (shortRpcFormatFlag ? "MP:" : "Meta-port: ") <<
            srcLocation.port << "\r\n" <<
        (shortRpcFormatFlag ? "VT:" : "Target-version: ") <<
            chunkVersion << "\r\n"
        ;
        if (0 < fileSize) {
            rs << (shortRpcFormatFlag ? "S:" : "File-size: ") <<
                fileSize << "\r\n";
        }
    } else {
        rs << (shortRpcFormatFlag ? "SC:" : "Chunk-location: ") <<
            srcLocation << "\r\n";
    }
    if (shortRpcFormatFlag && longRpcFormatFlag) {
        os << "LF:1\r\n";
    }
    if (0 < validForTime) {
        if (clientCSAllowClearTextFlag) {
            rs << (shortRpcFormatFlag ? "CT:1\r\n" : "CS-clear-text: 1\r\n");
        }
        if (dataServer) {
            rs << (shortRpcFormatFlag ? "SA:" : "CS-access: ");
            DelegationToken::WriteTokenAndSessionKey(
                rs,
                authUid,
                tokenSeq,
                keyId,
                issuedTime,
                DelegationToken::kChunkServerFlag,
                validForTime,
                key.GetPtr(),
                key.GetSize()
            );
            rs << (shortRpcFormatFlag ?
                "\r\n"
                "C:" :
                "\r\n"
                "C-access: ");
            ChunkAccessToken::WriteToken(
                rs,
                chunkId,
                authUid,
                tokenSeq,
                keyId,
                issuedTime,
                ChunkAccessToken::kAllowReadFlag |
                    DelegationToken::kChunkServerFlag |
                    (clientCSAllowClearTextFlag ?
                        ChunkAccessToken::kAllowClearTextFlag : 0),
                LEASE_INTERVAL_SECS * 2,
                key.GetPtr(),
                key.GetSize()
            );
        } else {
            rs << (shortRpcFormatFlag ? "SA:" : "CS-access: ");
            if (metaServerAccess.empty()) {
                DelegationToken::WriteTokenAndSessionKey(
                    rs,
                    authUid,
                    tokenSeq,
                    keyId,
                    issuedTime,
                    DelegationToken::kChunkServerFlag,
                    validForTime,
                    key.GetPtr(),
                    key.GetSize()
                );
            } else {
                rs.write(metaServerAccess.data(), metaServerAccess.size());
            }
        }
        rs << "\r\n";
    }
    rs << "\r\n";
    const string req = rs.str();
    os << sReplicateCmdName << " " << Checksum(
        sReplicateCmdName.data(),
        sReplicateCmdName.size(),
        req.data(),
        req.size()) <<
    "\r\n";
    os.write(req.data(), req.size());
}

void
MetaChunkReplicate::handleReply(const Properties& prop)
{
    if (status == 0) {
        const seq_t cVers = prop.getValue(
            shortRpcFormatFlag ? "V" : "Chunk-version", seq_t(0));
        if (numRecoveryStripes <= 0) {
            chunkVersion = cVers;
        } else if (cVers != 0) {
            status    = -EINVAL;
            statusMsg = "invalid chunk version in reply";
            return;
        }
    }
    fid = prop.getValue((shortRpcFormatFlag ? "P" : "File-handle"), fid_t(0));
    invalidStripes.clear();
    const int sc = numStripes + numRecoveryStripes;
    if (status == 0 || sc <= 0) {
        return;
    }
    const string idxStr(prop.getValue(
        shortRpcFormatFlag ? "IS" : "Invalid-stripes", string()));
    if (idxStr.empty()) {
        return;
    }
    istringstream is(idxStr);
    is >> std::ws;
    while (! is.eof()) {
        int       idx       = -1;
        chunkId_t chunkId   = -1;
        seq_t     chunkVers = -1;
        if (! (is >> idx >> chunkId >> chunkVers >> std::ws) ||
                idx < 0 || sc <= idx ||
                (int)invalidStripes.size() >= sc - 1) {
            KFS_LOG_STREAM_ERROR << "replicate reply: parse error:"
                " pos: " << invalidStripes.size() <<
                " Invalid-stripes: " << idxStr <<
            KFS_LOG_EOM;
            invalidStripes.clear();
            break;
        }
        invalidStripes.insert(
            make_pair(idx, make_pair(chunkId, chunkVers)));
    }
}

void
<<<<<<< HEAD
MetaChunkSize::request(ReqOstream& os)
=======
MetaChunkDelete::handle()
{
    gLayoutManager.Done(*this);
}

void
MetaChunkSize::request(ostream &os)
>>>>>>> 08b18f83
{
    if (shortRpcFormatFlag) {
        os << hex;
    }
    os <<
    "SIZE \r\n" <<
    (shortRpcFormatFlag ? "c:" : "Cseq: ") << opSeqno << "\r\n";
    if (! shortRpcFormatFlag) {
        os << "Version: KFS/1.0\r\n";
    }
    os <<
    (shortRpcFormatFlag ? "P:" : "File-handle: ")   << fid          << "\r\n" <<
    (shortRpcFormatFlag ? "V:" : "Chunk-version: ") << chunkVersion << "\r\n" <<
    (shortRpcFormatFlag ? "H:" : "Chunk-handle: ")  << chunkId      << "\r\n"
    "\r\n";
}

void
MetaChunkSetProperties::request(ReqOstream& os)
{
    if (shortRpcFormatFlag) {
        os << hex;
    }
    os <<
    "CMD_SET_PROPERTIES\r\n" <<
    (shortRpcFormatFlag ? "c:" : "Cseq: ") << opSeqno << "\r\n";
    if (! shortRpcFormatFlag) {
        os << "Version: KFS/1.0\r\n";
    }
    os << (shortRpcFormatFlag ? "l:" : "Content-length: ") <<
        serverProps.length() << "\r\n\r\n" <<
    serverProps
    ;
}

void
MetaChunkServerRestart::request(ReqOstream& os)
{
    os <<
    "RESTART_CHUNK_SERVER\r\n" <<
    (shortRpcFormatFlag ? "c:" : "Cseq: ") << opSeqno << "\r\n";
    if (! shortRpcFormatFlag) {
        os << "Version: KFS/1.0\r\n";
    }
    os << "\r\n";
}

int
MetaAuthenticate::Read(IOBuffer& iobuf)
{
    int rem = contentLength - contentBufPos;
    if (contentBuf) {
        rem = iobuf.CopyOut(contentBuf + contentBufPos, rem);
    }
    contentBufPos += iobuf.Consume(rem);
    return (contentLength - contentBufPos);
}

/* virtual */ bool
MetaDelegateCancel::dispatch(ClientSM& sm)
{
    return sm.Handle(*this);
}

/* virtual */ void
MetaDelegateCancel::handle()
{
    if (status == 0  && ! gNetDispatch.CancelToken(
            tExp,
            tIssued,
            tUid,
            tSeq,
            tFlags)) {
        // status = -EEXIST;
        KFS_LOG_STREAM_DEBUG <<
            "token: " << tSeq << " already canceled" <<
        KFS_LOG_EOM;
    }
}

bool
MetaDelegateCancel::Validate()
{
    const CryptoKeys* const keys = gNetDispatch.GetCryptoKeys();
    if (! keys) {
        status    = -EINVAL;
        statusMsg = "no crypto keys";
        return true;
    }
    CryptoKeys::Key key;
    if (! key.Parse(tokenKeyStr.GetPtr(), tokenKeyStr.GetSize())) {
        status    = -EINVAL;
        statusMsg = "invalid key format";
        return true;
    }
    char keyBuf[CryptoKeys::Key::kLength];
    const int len = token.Process(
        tokenStr.GetPtr(),
        (int)tokenStr.GetSize(),
        time(0),
        *keys,
        keyBuf,
        CryptoKeys::Key::kLength,
        &statusMsg
    );
    if (len < 0) {
        status = len;
        return true;
    }
    if (len != key.GetSize() || memcmp(key.GetPtr(), keyBuf, len) != 0) {
        status    = -EINVAL;
        statusMsg = "invalid key";
    }
    return true;
}

void
MetaDelegateCancel::response(ReqOstream& os)
{
    PutHeader(this, os) << "\r\n";
}

void
MetaForceChunkReplication::handle()
{
    if (! HasMetaServerAdminAccess(*this)) {
        return;
    }
    gLayoutManager.Handle(*this);
}

void
MetaForceChunkReplication::response(ReqOstream& os)
{
    PutHeader(this, os) << "\r\n";
}

MetaIdempotentRequest::~MetaIdempotentRequest()
{
    if (ref != 0 || this == req) {
        panic("MetaIdempotentRequest: invalid ref count");
    }
    if (req) {
        req->UnRef();
    }
    ref -= 1000; // To catch double delete.
}

bool
MetaIdempotentRequest::IdempotentAck(ReqOstream& os)
{
    if (req && req != this) {
        status    = req->status;
        statusMsg = req->statusMsg;
        ackId     = req->ackId;
    }
    PutHeader(this, os);
    if (0 <= ackId) {
        os << (shortRpcFormatFlag ? "a:" : "Ack: ");
        if (! shortRpcFormatFlag) {
            os << hex;
        }
        os << ackId;
        if (! shortRpcFormatFlag) {
            os << dec;
        }
        const TokenValue name = GetName(op);
        if (0 < name.mLen) {
            os << ' ';
            os.write(name.mPtr, name.mLen);
        }
        os << "\r\n";
    }
    if (0 <= status) {
        return true;
    }
    os << "\r\n";
    return false;
}

bool
MetaAck::start()
{
    // Do not set user and group for the ACK generated internally by the
    // idempotent tracker expiration logic.
    if (fromClientSMFlag || fromChunkServerFlag) {
        SetEUserAndEGroup(*this);
    }
    return (0 == status);
}

void
MetaAck::handle()
{
    // Always invoke request tracker, even in case of failure (status != 0)
    // in order to ensure that the acks generated by the request tracker timer
    // make back to the request tracker. 
    KFS_LOG_STREAM_DEBUG << "ack: " << ack << KFS_LOG_EOM;
    gLayoutManager.GetIdempotentRequestTracker().Handle(*this);
}

void
MetaRemoveFromDumpster::handle()
{
    if (status == 0) {
        const fid_t ddir = metatree.getDumpsterDirId();
        if (ddir < 0) {
            panic("no dumpster");
        }
        fid_t todumpster = -1;
        status = metatree.remove(ddir, name, string(), todumpster,
            kKfsUserRoot, kKfsGroupRoot);
        if (status < 0) {
            panic("dumpster entry delete failure");
        }
        gLayoutManager.DumpsterCleanupDone(fid, name);
    } else {
        // Log failure -- reschedule.
        gLayoutManager.ScheduleDumpsterCleanup(fid, name);
    }
}

static LogWriter&
MakeLogWriter()
{
    static LogWriter sLogWriter;
    return sLogWriter;
}
LogWriter& MetaRequest::sLogWriter = MakeLogWriter();

} /* namespace KFS */<|MERGE_RESOLUTION|>--- conflicted
+++ resolved
@@ -417,15 +417,12 @@
     (shortRpcFmtFlag ? "S:" : "File-size: ")   << fa.filesize     << "\r\n" <<
     (shortRpcFmtFlag ? "R:" : "Replication: ") << fa.numReplicas  << "\r\n";
     if (fa.type == KFS_FILE) {
-<<<<<<< HEAD
         os << (shortRpcFmtFlag ? "C:" : "Chunk-count: ") <<
             fa.chunkcount() << "\r\n";
-=======
-        os << "Chunk-count: " << fa.chunkcount() << "\r\n";
         if (0 == fa.numReplicas) {
-            os << "Next-chunk-pos: " << fa.nextChunkOffset() << "\r\n";
-        }
->>>>>>> 08b18f83
+            os << (shortRpcFmtFlag ? "NC:" : "Next-chunk-pos: ") <<
+                fa.nextChunkOffset() << "\r\n";
+        }
     } else if (fa.type == KFS_DIR) {
         os <<
         (shortRpcFmtFlag ? "FC:" : "File-count: ") <<
@@ -892,14 +889,10 @@
         status    = -EPERM;
         return false;
     }
-<<<<<<< HEAD
-    if (striperType != KFS_STRIPED_FILE_TYPE_NONE && numRecoveryStripes > 0) {
-=======
     fid        = 0;
     todumpster = -1;
     const bool wasNotObjectStoreFileFlag = 0 < numReplicas;
     if (striperType != KFS_STRIPED_FILE_TYPE_NONE && 0 < numRecoveryStripes) {
->>>>>>> 08b18f83
         numReplicas = min(numReplicas,
             gLayoutManager.GetMaxReplicasPerRSFile());
     } else {
@@ -928,7 +921,7 @@
         status    = -EINVAL;
         statusMsg =
             "storage tier range is not supported with object store files";
-        return;
+        return false;
     }
     if (! gLayoutManager.Validate(*this)) {
         if (0 <= status) {
@@ -2035,6 +2028,7 @@
 /* virtual */ void
 MetaAllocate::handle()
 {
+    assert(! MetaRequest::next);
     suspended = false;
     if (startedFlag) {
         return;
@@ -2107,10 +2101,6 @@
         egroup,
         &fa
     );
-<<<<<<< HEAD
-    if (0 != status && (-EEXIST != status || appendChunk)) {
-        return; // Access denied or invalid request.
-=======
     if (0 == numReplicas) {
         if (clientProtoVers <
                 KFS_CLIENT_MIN_OBJECT_STORE_FILE_SUPPORT_PROTO_VERS) {
@@ -2130,10 +2120,8 @@
             return;
         }
     }
-    if (status != 0 && (status != -EEXIST || appendChunk)) {
-        // we have a problem
-        return;
->>>>>>> 08b18f83
+    if (0 != status && (-EEXIST != status || appendChunk)) {
+        return; // Access denied or invalid request.
     }
     if (stripedFileFlag && appendChunk) {
         status    = -EINVAL;
@@ -2170,15 +2158,28 @@
         }
         if (0 == status) {
             suspended = true;
-            submit_request(new MetaLogChunkVersionChange(this));
-        }
-        return;
-    }
+            if (0 == numReplicas) {
+                if (1 != servers.size() || ! servers.front()) {
+                    panic("chunk allocation suspended after lease acquistion");
+                    status    = -EFAULT;
+                    suspended = false;
+                } else {
+                    servers.front()->AllocateChunk(this, leaseId, minSTier);
+                }
+            } else {
+                submit_request(new MetaLogChunkVersionChange(this));
+            }
+        }
+        return;
+    }
+    suspended = true;
     const int ret = gLayoutManager.AllocateChunk(this, chunkBlock);
-    if (ret < 0) {
-        // Failure.
-        status = ret;
-    }
+    if (0 == ret) {
+        return;
+    }
+    // Failure: set status and resume.
+    status    = ret;
+    suspended = false;
 }
 
 void
@@ -2239,6 +2240,7 @@
         gLayoutManager.DeleteChunk(this);
     }
     if (0 == status) {
+        assert(! MetaRequest::next);
         suspended = true;
         submit_request(new MetaLogChunkAllocate(this));
         return;
@@ -2262,6 +2264,7 @@
         chunkVersion        = alloc->chunkVersion;
         appendChunk         = alloc->appendChunk;
         invalidateAllFlag   = alloc->invalidateAllFlag;
+        objectStoreFileFlag = 0 == alloc->numReplicas;
         initialChunkVersion = alloc->initialChunkVersion;
         mtime               = microseconds();
         if (! invalidateAllFlag) {
@@ -2318,7 +2321,7 @@
             }
         }
     } else {
-        if (0 <= initialChunkVersion) {
+        if (0 <= initialChunkVersion && ! objectStoreFileFlag) {
             fid_t curFid = -1;
             if (! gLayoutManager.GetChunkFileId(chunkId, curFid)) {
                 // Chunk was deleted (by truncate), fail the allocation.
@@ -2332,6 +2335,9 @@
                     " initial: " << initialChunkVersion <<
                 KFS_LOG_EOM;
             } else if (fid != curFid) {
+                // fid = curFid;
+                status    = -ENOENT;
+                statusMsg = "file id has changed";
                 KFS_LOG_STREAM_INFO <<
                     "allocate:"
                     " chunkId: "    << chunkId <<
@@ -2356,15 +2362,22 @@
             // started.
             // For append requests assignChunkId assigns past eof offset,
             // if it succeeds, and returns the value in appendOffset.
-            chunkOff_t appendOffset = offset;
-            chunkId_t  curChunkId   = chunkId;
+            chunkOff_t       appendOffset      = offset;
+            chunkId_t        curChunkId        = chunkId;
+            const bool       kAppendReplayFlag = false;
+            const MetaFattr* fa                = 0;
             status = metatree.assignChunkId(fid, offset, chunkId, chunkVersion,
-                appendChunk ? &appendOffset : 0, &curChunkId);
+                appendChunk ? &appendOffset : 0, &curChunkId,
+                kAppendReplayFlag, &fa);
             if (status == 0) {
                 // Offset can change in the case of append.
                 offset = appendOffset;
-                gLayoutManager.CancelPendingMakeStable(fid, chunkId);
-                // assignChunkId() forces a recompute of the file's size.
+                if (objectStoreFileFlag != (0 == fa->numReplicas)) {
+                    panic("object store flag and replication count mismatch");
+                }
+                if (! objectStoreFileFlag && 0 <= initialChunkVersion) {
+                    gLayoutManager.CancelPendingMakeStable(fid, chunkId);
+                }
             } else {
                 KFS_LOG_STREAM((appendChunk && status == -EEXIST) ?
                         MsgLogger::kLogLevelFATAL :
@@ -2626,14 +2639,15 @@
 MetaAllocate::ShowSelf(ostream& os) const
 {
     os << "allocate:"
-        " seq: "      << opSeqno     <<
-        " path: "     << pathname    <<
-        " fid: "      << fid         <<
-        " chunkId: "  << chunkId     <<
-        " offset: "   << offset      <<
-        " client: "   << clientHost  <<
-        " replicas: " << numReplicas <<
-        " append: "   << appendChunk
+        " seq: "       << opSeqno      <<
+        " path: "      << pathname     <<
+        " fid: "       << fid          <<
+        " chunkId: "   << chunkId      <<
+        " offset: "    << offset       <<
+        " client: "    << clientHost   <<
+        " replicas: "  << numReplicas  <<
+        " append: "    << appendChunk  <<
+        " valid for: " << validForTime
     ;
     for (Servers::const_iterator i = servers.begin();
             i != servers.end();
@@ -4118,16 +4132,10 @@
             striperType << "\r\n";
     }
     os <<
-<<<<<<< HEAD
-    (shortRpcFormatFlag ? "u:" : "User: ")  << user  <<  "\r\n" <<
-    (shortRpcFormatFlag ? "g:" : "Group: ") << group <<  "\r\n" <<
-    (shortRpcFormatFlag ? "M:" : "Mode: ")  << mode  <<  "\r\n"
-=======
-    "Num-replicas: " << numReplicas << "\r\n"
-    "User: "         << user        << "\r\n"
-    "Group: "        << group       << "\r\n"
-    "Mode: "         << mode        << "\r\n"
->>>>>>> 08b18f83
+    (shortRpcFormatFlag ? "R:" : "Num-replicas: ") << numReplicas <<  "\r\n" <<
+    (shortRpcFormatFlag ? "u:" : "User: ")         << user        <<  "\r\n" <<
+    (shortRpcFormatFlag ? "g:" : "Group: ")        << group       <<  "\r\n" <<
+    (shortRpcFormatFlag ? "M:" : "Mode: ")         << mode        <<  "\r\n"
     ;
     if (minSTier < kKfsSTierMax) {
         os <<
@@ -4284,14 +4292,9 @@
         return;
     }
     os <<
-<<<<<<< HEAD
         (shortRpcFormatFlag ? "H:" : "Chunk-handle: ") << chunkId << "\r\n" <<
         (shortRpcFormatFlag ? "V:" : "Chunk-version: ") << chunkVersion <<
         "\r\n";
-=======
-        "Chunk-handle: "  << chunkId << "\r\n"
-        "Chunk-version: " << chunkVersion << "\r\n";
->>>>>>> 08b18f83
     if (replicasOrderedFlag) {
         os << (shortRpcFormatFlag ? "O: 1\r\n" : "Replicas-ordered: 1\r\n");
     }
@@ -4350,12 +4353,13 @@
         os.write(responseAccessStr.data(), responseAccessStr.size());
         return;
     }
-    os << "Lease-duration: " << leaseDuration << "\r\n";
-    if (validForTime <= 0) {
-        return;
-    }
     if (shortRpcFormatFlag) {
         os << hex;
+    }
+    os << (shortRpcFormatFlag ? "LD:" : "Lease-duration: ") <<
+        leaseDuration << "\r\n";
+    if (validForTime <= 0) {
+        return;
     }
     if (clientCSAllowClearTextFlag) {
         os << (shortRpcFormatFlag ? "CT:1\r\n" : "CS-clear-text: 1\r\n");
@@ -4382,13 +4386,8 @@
         "\r\n" <<
         (shortRpcFormatFlag ? "C:" : "C-access: ");
     ChunkAccessToken::WriteToken(
-<<<<<<< HEAD
         os.Get(),
-        chunkId,
-=======
-        os,
         0 == numReplicas ? fid : chunkId,
->>>>>>> 08b18f83
         authUid,
         tokenSeq,
         writeMasterKeyId,
@@ -4419,21 +4418,15 @@
         return;
     }
     os <<
-<<<<<<< HEAD
-        (shortRpcFormatFlag ? "H:" : "Chunk-handle: ") << chunkId << "\r\n" <<
-        (shortRpcFormatFlag ? "V:" : "Chunk-version: ") <<
-            chunkVersion << "\r\n";
-=======
-        "Chunk-handle: "  << chunkId << "\r\n"
-        "Chunk-version: " << (0 == numReplicas ?
+        (shortRpcFormatFlag ? "H:" : "Chunk-handle: ")  << chunkId << "\r\n" <<
+        (shortRpcFormatFlag ? "V:" : "Chunk-version: ") << (0 == numReplicas ?
             -chunkVersion - 1 : chunkVersion) << "\r\n";
->>>>>>> 08b18f83
     if (appendChunk) {
         os << (shortRpcFormatFlag ? "O:" : "Chunk-offset: ") <<
             offset << "\r\n";
     }
     assert(! servers.empty() || invalidateAllFlag);
-    if (! shortRpcFormatFlag && ! servers.empty() && servers.front()) {
+    if (! shortRpcFormatFlag && ! servers.empty()) {
         os << "Master: " << servers.front()->GetServerLocation() << "\r\n";
     }
     if (shortRpcFormatFlag && allChunkServersShortRpcFlag) {
@@ -4448,8 +4441,9 @@
         os << (shortRpcFormatFlag ? "S:" : "Replicas:");
         for_each(servers.begin(), servers.end(),
             PrintChunkServerLocations(os));
-    }
-    os << "\r\n\r\n";
+        os << "\r\n";
+    }
+    os << "\r\n";
 }
 
 void
@@ -5084,10 +5078,9 @@
  * @param[out] os: A string stream that contains the response.
  */
 void
-<<<<<<< HEAD
 MetaChunkAllocate::request(ReqOstream& os)
 {
-    assert(req && ! req->servers.empty());
+    assert(req && META_ALLOCATE == req->op && ! req->servers.empty());
 
     if (shortRpcFormatFlag) {
         os << hex;
@@ -5103,28 +5096,13 @@
         (shortRpcFormatFlag ? "H:" : "Chunk-handle: ") <<
             req->chunkId << "\r\n" <<
         (shortRpcFormatFlag ? "V:" : "Chunk-version: ") <<
-            req->chunkVersion << "\r\n" <<
+            (0 == req->numReplicas ?
+                -req->chunkVersion - 1 :
+                req->chunkVersion) << "\r\n" <<
         (shortRpcFormatFlag ? "TL:" : "Min-tier: ") <<
             (int)minSTier << "\r\n" <<
         (shortRpcFormatFlag ? "TH:" : "Max-tier: ") <<
             (int)maxSTier     << "\r\n"
-=======
-MetaChunkAllocate::request(ostream& os)
-{
-    assert(req && ! req->servers.empty());
-
-    os << "ALLOCATE \r\n"
-        "Cseq: "          << opSeqno           << "\r\n"
-        "Version: KFS/1.0\r\n"
-        "File-handle: "   << req->fid          << "\r\n"
-        "Chunk-handle: "  << req->chunkId      << "\r\n"
-        "Chunk-version: " <<
-            (0 == req->numReplicas ?
-                -req->chunkVersion - 1 :
-                req->chunkVersion)             << "\r\n"
-        "Min-tier: "      << (int)minSTier     << "\r\n"
-        "Max-tier: "      << (int)maxSTier     << "\r\n"
->>>>>>> 08b18f83
     ;
     if (0 <= leaseId) {
         os << (shortRpcFormatFlag ? "L:" : "Lease-id: ") << leaseId << "\r\n";
@@ -5132,7 +5110,7 @@
             os << (shortRpcFormatFlag ? "CT:1\r\n" : "CS-clear-text: 1\r\n");
         }
         if (0 == req->numReplicas && 0 < req->initialChunkVersion) {
-            os << "Exists: 1\r\n";
+            os << (shortRpcFormatFlag ? "E:1\r\n" : "Exists: 1\r\n");
         }
     }
     if (shortRpcFormatFlag && ! req->allChunkServersShortRpcFlag) {
@@ -5179,22 +5157,17 @@
         os << hex;
     }
     os << "DELETE \r\n";
-<<<<<<< HEAD
     os << (shortRpcFormatFlag ? "c:" : "Cseq: ") << opSeqno << "\r\n";
     if (! shortRpcFormatFlag) {
         os << "Version: KFS/1.0\r\n";
     }
     os << (shortRpcFormatFlag ? "H:" : "Chunk-handle: ") <<
-        chunkId << "\r\n\r\n";
-=======
-    os << "Cseq: " << opSeqno << "\r\n";
-    os << "Version: KFS/1.0\r\n";
-    os << "Chunk-handle: " << chunkId << "\r\n";
+        chunkId << "\r\n";
     if (0 != chunkVersion) {
-        os << "Chunk-version: " << chunkVersion << "\r\n";
+        os << (shortRpcFormatFlag ? "V:" : "Chunk-version: ") <<
+            chunkVersion << "\r\n";
     }
     os << "\r\n";
->>>>>>> 08b18f83
 }
 
 void
@@ -5547,17 +5520,13 @@
 }
 
 void
-<<<<<<< HEAD
+MetaChunkDelete::handle()
+{
+    gLayoutManager.Done(*this);
+}
+
+void
 MetaChunkSize::request(ReqOstream& os)
-=======
-MetaChunkDelete::handle()
-{
-    gLayoutManager.Done(*this);
-}
-
-void
-MetaChunkSize::request(ostream &os)
->>>>>>> 08b18f83
 {
     if (shortRpcFormatFlag) {
         os << hex;
@@ -5780,6 +5749,21 @@
     }
 }
 
+bool
+MetaLogClearObjStoreDelete::start()
+{
+    if (! gLayoutManager.IsObjectStoreDeleteEmpty()) {
+        status = -EINVAL; // Re-scheduled with non empty queue.
+    }
+    return (0 == status);
+}
+
+void
+MetaLogClearObjStoreDelete::handle()
+{
+    gLayoutManager.Handle(*this);
+}
+
 static LogWriter&
 MakeLogWriter()
 {
