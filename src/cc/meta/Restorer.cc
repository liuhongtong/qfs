--- conflicted
+++ resolved
@@ -452,21 +452,13 @@
     return (ok && 0 <= fsid);
 }
 
-<<<<<<< HEAD
 bool
 restore_idempotent_request(DETokenizer& c)
 {
-=======
-static bool
-restore_objstore_delete(DETokenizer& c)
-{
-    const bool osdFlag = c.front() == DETokenizer::Token("osd", 3);
->>>>>>> 08b18f83
     c.pop_front();
     if (c.empty()) {
         return false;
     }
-<<<<<<< HEAD
     const DETokenizer::Token& token = c.front();
     return gLayoutManager.GetIdempotentRequestTracker().Read(
         token.ptr, token.len) == 0;
@@ -488,24 +480,31 @@
 {
     static const DETokenizer::Token kGUContinue("guc");
     const bool appendFlag = c.front() == kGUContinue;
-=======
-    const chunkId_t chunkId = c.toNumber();
-    if (! c.isLastOk()) {
-        return false;
-    }
->>>>>>> 08b18f83
     c.pop_front();
     if (c.empty()) {
         return false;
     }
-<<<<<<< HEAD
     const DETokenizer::Token& token = c.front();
     return gLayoutManager.GetUserAndGroup().ReadGroup(
         token.ptr, token.len, appendFlag, c.getIntBase() == 16) == 0;
 }
 
-static const DiskEntry&
-=======
+static bool
+restore_objstore_delete(DETokenizer& c)
+{
+    const bool osdFlag = c.front() == DETokenizer::Token("osd", 3);
+    c.pop_front();
+    if (c.empty()) {
+        return false;
+    }
+    const chunkId_t chunkId = c.toNumber();
+    if (! c.isLastOk()) {
+        return false;
+    }
+    c.pop_front();
+    if (c.empty()) {
+        return false;
+    }
     const chunkOff_t last = c.toNumber();
     if (! c.isLastOk()) {
         return false;
@@ -514,8 +513,7 @@
         chunkId, osdFlag ? last : chunkOff_t(0), last);
 }
 
-static DiskEntry&
->>>>>>> 08b18f83
+static const DiskEntry&
 get_entry_map()
 {
     static bool initied = false;
@@ -539,15 +537,12 @@
     e.add_parser("checksum",                &restore_checksum);
     e.add_parser("delegatecancel",          &restore_delegate_cancel);
     e.add_parser("filesysteminfo",          &restore_filesystem_info);
-<<<<<<< HEAD
     e.add_parser("idr",                     &restore_idempotent_request);
     e.add_parser("gu",                      &restore_group_users);
     e.add_parser("guc",                     &restore_group_users);
     e.add_parser("gur",                     &restore_group_users_reset);
-=======
     e.add_parser("osx",                     &restore_objstore_delete);
     e.add_parser("osd",                     &restore_objstore_delete);
->>>>>>> 08b18f83
     initied = true;
     return e;
 }
