--- conflicted
+++ resolved
@@ -1648,45 +1648,14 @@
     };
     friend class FileReader;
 
-<<<<<<< HEAD
-    NetManager        mNetManager;
-    MetaServer        mMetaServer;
-    int               mMetaOpTimeout;
-    int               mMetaTimeBetweenRetries;
-    int               mMetaMaxRetryCount;
-    bool              mMetaParamsUpdateFlag;
-    string            mCommonHeaders;
-    string            mCommonShortHeaders;
-    Workers           mWorkers;
-    int               mMaxRetryCount;
-    int               mTimeSecBetweenRetries;
-    const int         mWriteAppendThreshold;
-    const int         mDefaultSpaceReservationSize;
-    const int         mPreferredAppendSize;
-    int               mOpTimeoutSec;
-    const int         mIdleTimeoutSec;
-    const char* const mLogPrefixPtr;
-    const bool        mPreAllocateFlag;
-    const int         mMaxWriteSize;
-    const int         mRandomWriteThreshold;
-    const int         mMaxReadSize;
-    const int         mReadLeaseRetryTimeout;
-    const int         mLeaseWaitTimeout;
-    int64_t           mChunkServerInitialSeqNum;
-    DoNotDeallocate   mDoNotDeallocate;
-    StopRequest       mStopRequest;
-    QCThread          mWorker;
-    QCMutex           mMutex;
-    Request*          mWorkQueue[1];
-    SyncRequest*      mFreeSyncRequests[1];
-    Worker*           mCleanupList[1];
-=======
     NetManager           mNetManager;
     MetaServer           mMetaServer;
     int                  mMetaOpTimeout;
     int                  mMetaTimeBetweenRetries;
     int                  mMetaMaxRetryCount;
     bool                 mMetaParamsUpdateFlag;
+    string               mCommonHeaders;
+    string               mCommonShortHeaders;
     Workers              mWorkers;
     int                  mMaxRetryCount;
     int                  mTimeSecBetweenRetries;
@@ -1717,7 +1686,6 @@
     Request*             mWorkQueue[1];
     SyncRequest*         mFreeSyncRequests[1];
     Worker*              mCleanupList[1];
->>>>>>> 66082edc
 
     static void Done(
         Request& inRequest,
