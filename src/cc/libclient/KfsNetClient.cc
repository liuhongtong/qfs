--- conflicted
+++ resolved
@@ -194,11 +194,8 @@
           mMaxContentLength(inMaxContentLength),
           mAuthFailureCount(0),
           mMaxRpcHeaderLength(MAX_RPC_HEADER_LEN),
-<<<<<<< HEAD
+          mPendingBytesSend(0),
           mRpcFormat(kRpcFormatUndef),
-=======
-          mPendingBytesSend(0),
->>>>>>> 66082edc
           mInFlightOpPtr(0),
           mOutstandingOpPtr(0),
           mInFlightRecvBufPtr(0),
@@ -979,11 +976,8 @@
     int                mMaxContentLength;
     int                mAuthFailureCount;
     int                mMaxRpcHeaderLength;
-<<<<<<< HEAD
+    int                mPendingBytesSend;
     RpcFormat          mRpcFormat;
-=======
-    int                mPendingBytesSend;
->>>>>>> 66082edc
     OpQueueEntry*      mInFlightOpPtr;
     OpQueueEntry*      mOutstandingOpPtr;
     char*              mInFlightRecvBufPtr;
