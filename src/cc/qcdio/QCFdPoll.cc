//---------------------------------------------------------- -*- Mode: C++ -*-
// $Id$
//
// Created 2009/03/16
// Author: Mike Ovsiannikov
//
// Copyright 2008-2011,2016 Quantcast Corporation. All rights reserved.
//
// This file is part of Kosmos File System (KFS).
//
// Licensed under the Apache License, Version 2.0
// (the "License"); you may not use this file except in compliance with
// the License. You may obtain a copy of the License at
//
// http://www.apache.org/licenses/LICENSE-2.0
//
// Unless required by applicable law or agreed to in writing, software
// distributed under the License is distributed on an "AS IS" BASIS,
// WITHOUT WARRANTIES OR CONDITIONS OF ANY KIND, either express or
// implied. See the License for the specific language governing
// permissions and limitations under the License.
//
// QCFdPoll implementations with dev poll, epoll, and poll.
//
//----------------------------------------------------------------------------

#include "QCFdPoll.h"
#include "QCUtils.h"
#include "QCMutex.h"
#include "qcstutils.h"
#include "qcdebug.h"

#include <cerrno>
#include <algorithm>

#include <sys/types.h>
#include <sys/stat.h>
#include <fcntl.h>
#include <string.h>
#include <unistd.h>

#ifndef QC_OS_NAME_LINUX
#   include <map>
#   ifdef QC_USE_BOOST
#       include <boost/pool/pool_alloc.hpp>
#   endif
#endif

using std::min;

class QCFdPollImplBase
{
public:
    class Waker;
    QCFdPollImplBase(
        Waker* inWakerPtr)
        : mWakerPtr(inWakerPtr)
        {}
    ~QCFdPollImplBase()
        {}
    Waker* GetWakerPtr() const
        { return mWakerPtr; }
private:
    Waker* const mWakerPtr;
};

#ifdef QC_OS_NAME_SUNOS
#include <sys/filio.h>
#include <sys/devpoll.h>

class QCFdPoll::Impl : public QCFdPollImplBase
{
public:
    Impl(
        QCFdPollImplBase::Waker* inWakerPtr)
        : QCFdPollImplBase(inWakerPtr),
          mFdMap(),
          mPollVecPtr(0),
          mGeneration(0),
          mDevpollFd(-1),
          mPollVecSize(0),
          mNextIdx(0),
          mLastIdx(0)
    {
        mDevpollFd = open("/dev/poll", O_RDWR);
        if (mDevpollFd < 0) {
            QCUtils::FatalError("Unable to open /dev/poll device:", errno);
        } else {
            fcntl(mDevpollFd, F_SETFD, FD_CLOEXEC);
        }
    }
    ~Impl()
    {
        Impl::Close();
    }
    int Close()
    {
        int theRet = 0;
        if (mDevpollFd >= 0) {
            if (close(mDevpollFd)) {
                theRet = errno;
            }
            mDevpollFd = -1;
        }
        delete [] mPollVecPtr;
        mPollVecPtr  = 0;
        mGeneration  = 0;
        mPollVecSize = 0;
        mNextIdx     = 0;
        mLastIdx     = 0;
        return theRet;
    }
    int Add(
        Fd    inFd,
        int   inOpType,
        void* inUserDataPtr)
    {
        if (inFd < 0) {
            return EBADF;
        }
        // mGeneration is used to keep track of the entries added while
        // iterating trough the event list.
        const std::pair<FdMap::iterator, bool> theRes = mFdMap.insert(
            std::make_pair(inFd, std::make_pair(inUserDataPtr, mGeneration)));
        if (! theRes.second) {
            return EEXIST;
        }
        const int theRet = Ctl(inFd, inOpType, false);
        if (theRet != 0) {
            mFdMap.erase(theRes.first);
        }
        return theRet;
    }
    int Set(
        Fd    inFd,
        int   inOpType,
        void* inUserDataPtr)
    {
        if (inFd < 0) {
            return EBADF;
        }
        FdMap::iterator const theIt = mFdMap.find(inFd);
        if (theIt == mFdMap.end()) {
            return ENOENT;
        }
        const int theRet = Ctl(inFd, inOpType, true);
        if (theRet == 0) {
            theIt->second.first = inUserDataPtr;
        }
        return theRet;
    }
    int Remove(
        Fd inFd)
    {
        if (inFd < 0) {
            return EBADF;
        }
        FdMap::iterator const theIt = mFdMap.find(inFd);
        if (theIt == mFdMap.end()) {
            return ENOENT;
        }
        const int theRet = Ctl(inFd, 0, true);
        if (theRet == 0) {
            mFdMap.erase(theIt);
        }
        return theRet;
    }
    int Poll(
        int /* inMaxEventCountHint */,
        int inWaitMilliSec)
    {
        mNextIdx = 0;
        mLastIdx = 0;
        mGeneration++;
        if (mDevpollFd < 0) {
            return mDevpollFd;
        }
        int theEventCount(mFdMap.size());
        if (theEventCount < 1) {
            theEventCount = 1;
        }
        if (! mPollVecPtr || theEventCount > mPollVecSize) {
            delete [] mPollVecPtr;
            const int theAllocCount = theEventCount + 256;
            mPollVecPtr = new struct pollfd[theAllocCount];
            mPollVecSize = theAllocCount;
        }
        struct dvpoll theDvPoll = {0};
        theDvPoll.dp_fds     = mPollVecPtr;
        theDvPoll.dp_nfds    = theEventCount;
        theDvPoll.dp_timeout = inWaitMilliSec;
        const int theRet = ioctl(mDevpollFd, DP_POLL, &theDvPoll);
        if (theRet > 0) {
            mLastIdx = theRet;
        }
        return (theRet >= 0 ? theRet :
            (errno > 0 ? -errno : (errno == 0 ? -1 : errno)));
    }
    bool Next(
        int&   outOpType,
        void*& outUserDataPtr)
    {
        for ( ; mNextIdx < mLastIdx; mNextIdx++) {
            struct pollfd&              theEntry = mPollVecPtr[mNextIdx];
            FdMap::const_iterator const theIt    = mFdMap.find(theEntry.fd);
            if (theIt != mFdMap.end() && theIt->second.second != mGeneration) {
                outOpType      = FdPollMask(theEntry.revents);
                outUserDataPtr = theIt->second.first;
                mNextIdx++;
                return true;
            }
        }
        outOpType      = 0;
        outUserDataPtr = 0;
        return false;
    }

private:
    typedef std::map<Fd, std::pair<void*, size_t>
#ifdef QC_USE_BOOST
        , std::less<Fd>, boost::fast_pool_allocator<
            std::pair<const Fd, std::pair<void*, size_t> > >
#endif
    > FdMap;

    FdMap          mFdMap;
    struct pollfd* mPollVecPtr;
    size_t         mGeneration;
    int            mDevpollFd;
    int            mPollVecSize;
    int            mNextIdx;
    int            mLastIdx;

    int Ctl(Fd inFd, int inOpType, bool inRemoveFlag)
    {
        // Solaris doesn't have a "modify" mechanism when changing the
        // types of events we are interested in polling. You have to
        // remove the fd and then put it back with the new flags
        struct pollfd entry[2];
        int           n   = 0;
        ssize_t       nWr = 0;
        if (inRemoveFlag) {
            entry[n].fd      = inFd;
            entry[n].events  = POLLREMOVE;
            entry[n].revents = 0;
            nWr += sizeof(entry[0]);
            n++;
        }
        if (! inRemoveFlag || inOpType != 0) {
            entry[n].fd      = inFd;
            entry[n].events  = PollEventMask(inOpType);
            entry[n].revents = 0;
            nWr += sizeof(entry[0]);
        }
        return (
            write(mDevpollFd, entry, nWr) == nWr ? 0 :
            (errno != 0 ? errno : -1)
        );
    }
    int PollEventMask(
        int inOpType)
    {
        int theRet = 0;
        if ((inOpType & kOpTypeIn) != 0) {
            theRet += POLLIN;
        }
        if ((inOpType & kOpTypeOut) != 0) {
            theRet += POLLOUT;
        }
        if ((inOpType & kOpTypePri) != 0) {
            theRet += POLLPRI;
        }
        return theRet;
    }
    int FdPollMask(
        int inFlags)
    {
        int theRet = 0;
        if ((inFlags & POLLIN) != 0) {
            theRet += kOpTypeIn;
        }
        if ((inFlags & POLLOUT) != 0) {
            theRet += kOpTypeOut;
        }
        if ((inFlags & POLLPRI) != 0) {
            theRet += kOpTypePri;
        }
        if ((inFlags & (POLLERR | POLLNVAL)) != 0) {
            theRet += kOpTypeError;
        }
        if ((inFlags & POLLHUP) != 0) {
            theRet += kOpTypeHup;
        }
        return theRet;
    }
private:
    Impl(
        const Impl& inImpl);
    Impl operator=(
        const Impl& inImpl);
};

#elif defined (QC_OS_NAME_LINUX)

#include <stdlib.h>
#include <sys/epoll.h>

class QCFdPoll::Impl : public QCFdPollImplBase
{
public:
    enum { kFdCountHint = 1 << 10 };

    Impl(
        QCFdPollImplBase::Waker* inWakerPtr)
        : QCFdPollImplBase(inWakerPtr),
          mEpollFd(epoll_create(kFdCountHint)),
          mEpollEventCount(0),
          mMaxEventCount(0),
          mNextEventIdx(0),
          mEventsPtr(0)
    {
        if (mEpollFd < 0 && errno != 0 && (mEpollFd = -errno) > 0) {
            mEpollFd = -mEpollFd;
        }
        if (mEpollFd >= 0) {
            fcntl(mEpollFd, F_SETFD, FD_CLOEXEC);
        }
    }
    ~Impl()
    {
        Impl::Close();
    }
    int Close()
    {
        int theRet = 0;
        if (mEpollFd >= 0) {
            if (close(mEpollFd)) {
                theRet = errno;
            }
            mEpollFd = -1;
        }
        mEpollEventCount = 0;
        mMaxEventCount   = 0;
        mNextEventIdx    = 0;
        delete [] mEventsPtr;
        mEventsPtr = 0;
        return theRet;
    }
    int Add(
        Fd    inFd,
        int   inOpType,
        void* inUserDataPtr)
        { return Ctl(EPOLL_CTL_ADD, inFd, inOpType, inUserDataPtr); }
    int Set(
        Fd    inFd,
        int   inOpType,
        void* inUserDataPtr)
        { return Ctl(EPOLL_CTL_MOD, inFd, inOpType, inUserDataPtr); }
    int Remove(
        Fd inFd)
        { return Ctl(EPOLL_CTL_DEL, inFd, 0, 0); }
    int Poll(
        int inMaxEventCountHint,
        int inWaitMilliSec)
    {
        mNextEventIdx = mEpollEventCount;
        if (mEpollFd < 0) {
            return mEpollFd;
        }
        const int theEventCount =
            inMaxEventCountHint > 1 ? inMaxEventCountHint : 1;
        if (! mEventsPtr || theEventCount > mMaxEventCount) {
            delete [] mEventsPtr;
            const int theAllocCount = theEventCount + 256;
            mEventsPtr = new struct epoll_event[theAllocCount];
            mMaxEventCount = theAllocCount;
        }
        mEpollEventCount = epoll_wait(
            mEpollFd, mEventsPtr, theEventCount, inWaitMilliSec);
        mNextEventIdx = 0;
        QCASSERT(mEpollEventCount <= theEventCount);
        return (mEpollEventCount >= 0 ? mEpollEventCount :
            (errno > 0 ? -errno : (errno == 0 ? mEpollEventCount : errno)));
    }
    bool Next(
        int&   outOpType,
        void*& outUserDataPtr)
    {
        if (mNextEventIdx >= mEpollEventCount) {
            return false;
        }
        QCASSERT(mEventsPtr);
        outOpType      = FdPollMask(mEventsPtr[mNextEventIdx].events);
        outUserDataPtr = mEventsPtr[mNextEventIdx].data.ptr;
        mNextEventIdx++;
        return true;
    }

private:
    int                 mEpollFd;
    int                 mEpollEventCount;
    int                 mMaxEventCount;
    int                 mNextEventIdx;
    struct epoll_event* mEventsPtr;

    int EPollEventMask(
        int inOpType)
    {
        int theRet = 0;
        if ((inOpType & kOpTypeIn) != 0) {
            theRet += EPOLLIN;
        }
        if ((inOpType & kOpTypeOut) != 0) {
            theRet += EPOLLOUT;
        }
        if ((inOpType & kOpTypePri) != 0) {
            theRet += EPOLLPRI;
        }
        return theRet;
    }
    int FdPollMask(
        int inFlags)
    {
        int theRet = 0;
        if ((inFlags & EPOLLIN) != 0) {
            theRet += kOpTypeIn;
        }
        if ((inFlags & EPOLLOUT) != 0) {
            theRet += kOpTypeOut;
        }
        if ((inFlags & EPOLLPRI) != 0) {
            theRet += kOpTypePri;
        }
        if ((inFlags & EPOLLERR) != 0) {
            theRet += kOpTypeError;
        }
        if ((inFlags & EPOLLHUP) != 0) {
            theRet += kOpTypeHup;
        }
        return theRet;
    }
    int Ctl(
        int   inEpollOp,
        Fd    inFd,
        int   inOpType,
        void* inUserDataPtr)
    {
        if (inFd < 0) {
            return EBADF;
        }
        if (mEpollFd < 0) {
            return EFAULT;
        }
        // Clear event to make valgrind on 32 bit platform happy.
        struct epoll_event theEpollEvent = {0};
        theEpollEvent.data.ptr = inUserDataPtr;
        theEpollEvent.events   = EPollEventMask(inOpType);
        if (! epoll_ctl(mEpollFd, inEpollOp, inFd, &theEpollEvent)) {
            return 0;
        }
        return (errno ? errno : EFAULT);
    }
private:
    Impl(
        const Impl& inImpl);
    Impl operator=(
        const Impl& inImpl);
};

#else /* QC_OS_NAME_LINUX */
/* #ifndef QC_OS_NAME_LINUX */

#include <poll.h>

class QCFdPoll::Impl : public QCFdPollImplBase
{
public:
    Impl(
        QCFdPollImplBase::Waker* inWakerPtr)
        : QCFdPollImplBase(inWakerPtr),
          mFdMap(),
          mPollVecPtr(0),
          mPollVecSize(0),
          mFdCount(0),
          mHolesCnt(0),
          mNextIdx(0),
          mLastIdx(0),
          mDummyFd(open("/dev/null", O_RDONLY)),
          mDoCompactionFlag(false)
    {
        fcntl(mDummyFd, F_SETFD, FD_CLOEXEC);
    }
    ~Impl()
    {
        Impl::Close();
    }
    int Close()
    {
        int theRet = 0;
        if (mDummyFd >= 0) {
            if (close(mDummyFd)) {
                theRet = errno;
            }
            mDummyFd = -1;
        }
        delete [] mPollVecPtr;
        mPollVecPtr       = 0;
        mPollVecSize      = 0;
        mFdCount          = 0;
        mHolesCnt         = 0;
        mNextIdx          = 0;
        mLastIdx          = 0;
        mDoCompactionFlag = false;
        return theRet;
    }
    int Add(
        Fd    inFd,
        int   inOpType,
        void* inUserDataPtr)
    {
        if (inFd < 0) {
            return EBADF;
        }
        QCASSERT(int(mFdMap.size()) == mFdCount && mHolesCnt >= 0);
        FdMap::iterator const theIt = mFdMap.find(inFd);
        if (theIt == mFdMap.end()) {
            Alloc(inFd, inOpType, inUserDataPtr);
            return 0;
        }
        if (! theIt->second.mHoleFlag) {
            return EEXIST;
        }
        mHolesCnt--; // Non 0 flags for this fd again.
        struct pollfd& theEntry = mPollVecPtr[theIt->second.mIdx];
        theEntry.fd      = inFd;
        theEntry.events  = PollEventMask(inOpType);
        theEntry.revents = 0;
        theIt->second.mUserDataPtr = inUserDataPtr;
        theIt->second.mHoleFlag    = false;
        QCASSERT(int(mFdMap.size()) == mFdCount && mHolesCnt >= 0);
        return 0;
    }
    int Set(
        Fd    inFd,
        int   inOpType,
        void* inUserDataPtr)
    {
        if (inFd < 0) {
            return EBADF;
        }
        QCASSERT(int(mFdMap.size()) == mFdCount && mHolesCnt >= 0);
        FdMap::iterator const theIt = mFdMap.find(inFd);
        if (theIt == mFdMap.end() || theIt->second.mHoleFlag) {
            return ENOENT;
        }
        struct pollfd& theEntry = mPollVecPtr[theIt->second.mIdx];
        theEntry.fd     = inFd;
        theEntry.events = PollEventMask(inOpType);
        // Do not reset revents -- these might be used by Next().
        theIt->second.mUserDataPtr = inUserDataPtr;
        return 0;
    }
    int Remove(
        Fd inFd)
    {
        if (inFd < 0) {
            return EBADF;
        }
        QCASSERT(int(mFdMap.size()) == mFdCount && mHolesCnt >= 0);
        FdMap::iterator const theIt = mFdMap.find(inFd);
        if (theIt == mFdMap.end() || theIt->second.mHoleFlag) {
            return ENOENT;
        }
        const int theIdx = theIt->second.mIdx;
        QCRTASSERT(theIdx >= 0 && theIdx < mFdCount);
        if (theIdx + 1 == mFdCount) {
            // Remove last entry.
            mFdCount--;
            if (mLastIdx > mFdCount) {
                mLastIdx = mFdCount;
            }
            mFdMap.erase(theIt);
        } else {
            struct pollfd& theEntry = mPollVecPtr[theIdx];
            if (mDummyFd >= 0) {
                theEntry.fd = mDummyFd;
            }
            theEntry.revents = 0; // Do not process pending events.
            theEntry.events  = 0;
            theIt->second.mUserDataPtr = 0;
            theIt->second.mHoleFlag    = true;
            mHolesCnt++;
        }
        QCASSERT(int(mFdMap.size()) == mFdCount && mHolesCnt >= 0);
        return 0;
    }
    int Poll(
        int /* inMaxEventCountHint */,
        int inWaitMilliSec)
    {
        mNextIdx = 0;
        mLastIdx = 0;
        Compact();
        const int theRet = poll(mPollVecPtr, mFdCount, inWaitMilliSec);
        if (theRet > 0) {
            mLastIdx = mFdCount;
        }
        return (theRet >= 0 ? theRet :
            (errno > 0 ? -errno : (errno == 0 ? -1 : errno)));
    }
    bool Next(
        int&   outOpType,
        void*& outUserDataPtr)
    {
        for ( ; mNextIdx < mLastIdx; mNextIdx++) {
            if (mPollVecPtr[mNextIdx].revents == 0) {
                continue;
            }
            if (mPollVecPtr[mNextIdx].fd == mDummyFd) {
                // Ignore events on dummy fd.
                mDoCompactionFlag = true;
            } else {
                struct pollfd&              theEntry = mPollVecPtr[mNextIdx];
                FdMap::const_iterator const theIt    = mFdMap.find(theEntry.fd);
                QCRTASSERT(theIt != mFdMap.end());
                if (theIt->second.mHoleFlag) {
                    mDoCompactionFlag = true;
                } else {
                    outOpType      = FdPollMask(theEntry.revents);
                    outUserDataPtr = theIt->second.mUserDataPtr;
                    mNextIdx++;
                    return true;
                }
            }
        }
        outOpType      = 0;
        outUserDataPtr = 0;
        return false;
    }

private:
    struct FdMapEnry
    {
        int   mIdx;
        bool  mHoleFlag;
        void* mUserDataPtr;
    };
    typedef std::map<Fd, FdMapEnry
#ifdef QC_USE_BOOST
        , std::less<Fd>,
        boost::fast_pool_allocator<std::pair<const Fd, FdMapEnry> >
#endif
    > FdMap;

    FdMap          mFdMap;
    struct pollfd* mPollVecPtr;
    int            mPollVecSize;
    int            mFdCount;
    int            mHolesCnt;
    int            mNextIdx;
    int            mLastIdx;
    int            mDummyFd;
    bool           mDoCompactionFlag;

    void Alloc(
        Fd    inFd,
        int   inOpType,
        void* inUserDataPtr)
    {
        if (mFdCount >= mPollVecSize) {
            const int kQuantum = 256;
            struct pollfd* const thePtr =
                new struct pollfd[mPollVecSize + kQuantum];
            memcpy(thePtr, mPollVecPtr, mFdCount * sizeof(thePtr[0]));
            delete [] mPollVecPtr;
            mPollVecPtr = thePtr;
            mPollVecSize += kQuantum;
        }
        FdMapEnry& theEntry = mFdMap[inFd];
        theEntry.mIdx         = mFdCount;
        theEntry.mUserDataPtr = inUserDataPtr;
        theEntry.mHoleFlag    = false;
        struct pollfd& thePollEntry = mPollVecPtr[theEntry.mIdx];
        thePollEntry.fd      = inFd;
        thePollEntry.events  = PollEventMask(inOpType);
        thePollEntry.revents = 0;
        mFdCount++;
    }
    int PollEventMask(
        int inOpType)
    {
        int theRet = 0;
        if ((inOpType & kOpTypeIn) != 0) {
            theRet += POLLIN;
        }
        if ((inOpType & kOpTypeOut) != 0) {
            theRet += POLLOUT;
        }
        if ((inOpType & kOpTypePri) != 0) {
            theRet += POLLPRI;
        }
        return theRet;
    }
    int FdPollMask(
        int inFlags)
    {
        int theRet = 0;
        if ((inFlags & POLLIN) != 0) {
            theRet += kOpTypeIn;
        }
        if ((inFlags & POLLOUT) != 0) {
            theRet += kOpTypeOut;
        }
        if ((inFlags & POLLPRI) != 0) {
            theRet += kOpTypePri;
        }
        if ((inFlags & (POLLERR | POLLNVAL)) != 0) {
            theRet += kOpTypeError;
        }
        if ((inFlags & POLLHUP) != 0) {
            theRet += kOpTypeHup;
        }
        return theRet;
    }
    void Compact()
    {
        QCASSERT(int(mFdMap.size()) == mFdCount && mHolesCnt >= 0);
        const int kMaxHolesCnt = 16;
        if (mHolesCnt <= kMaxHolesCnt && ! mDoCompactionFlag) {
            return;
        }
        int k = 0;
        for (int i = 0; i < mFdCount; i++) {
            if (mPollVecPtr[i].events == 0) {
                continue;
            }
            if (k != i) {
                mPollVecPtr[k] = mPollVecPtr[i];
                mFdMap[mPollVecPtr[k].fd].mIdx = k;
            }
            k++;
        }
        for (FdMap::iterator theIt = mFdMap.begin();
                theIt != mFdMap.end(); ) {
            if (theIt->second.mHoleFlag) {
                mFdMap.erase(theIt++);
            } else {
                ++theIt;
            }
        }
        mFdCount = k;
        mHolesCnt = 0;
        mDoCompactionFlag = false;
        QCASSERT(int(mFdMap.size()) == mFdCount && mHolesCnt >= 0);
    }
private:
    Impl(
        const Impl& inImpl);
    Impl operator=(
        const Impl& inImpl);
};

#endif

class QCFdPollImplBase::Waker
{
public:
    Waker()
        : mMutex(),
          mWritten(0),
          mLastWriteError(0),
          mSleepingFlag(false),
          mWakeFlag(false)
    {
        const int res = pipe(mPipeFds);
        if (res < 0) {
            mPipeFds[0] = -1;
            mPipeFds[1] = -1;
            QCUtils::FatalError("pipe", errno);
            return;
        }
        fcntl(mPipeFds[0], F_SETFL, O_NONBLOCK);
        fcntl(mPipeFds[1], F_SETFL, O_NONBLOCK);
        fcntl(mPipeFds[0], F_SETFD, FD_CLOEXEC);
        fcntl(mPipeFds[1], F_SETFD, FD_CLOEXEC);
    }
    ~Waker()
        { Waker::Close(); }
    bool Sleep()
    {
        QCStMutexLocker lock(mMutex);
        mSleepingFlag = ! mWakeFlag;
        mWakeFlag = false;
        return mSleepingFlag;
    }
    int Wake()
    {
        QCStMutexLocker lock(mMutex);
        mSleepingFlag = false;
        while (mWritten > 0) {
            char buf[64];
            const int res = read(mPipeFds[0], buf, sizeof(buf));
            if (res > 0) {
                mWritten -= min(mWritten, res);
            } else {
                break;
            }
        }
        return (mWritten);
    }
    void Wakeup()
    {
        QCStMutexLocker lock(mMutex);
        mWakeFlag = true;
        if (mSleepingFlag && mWritten <= 0) {
            const char buf = 'k';
            const ssize_t res = write(mPipeFds[1], &buf, sizeof(buf));
            if (0 < res) {
                mWritten += res;
            } else {
                mLastWriteError = errno;
            }
        }
    }
    int GetFd() const
        { return mPipeFds[0]; }
    void Close()
    {
        for (int i = 0; i < 2; i++) {
            if (mPipeFds[i] >= 0) {
                close(mPipeFds[i]);
                mPipeFds[i] = -1;
            }
        }
    }
private:
    QCMutex mMutex;
    int     mWritten;
    int     mLastWriteError;
    int     mPipeFds[2];
    bool    mSleepingFlag;
    bool    mWakeFlag;

private:
    Waker(
        const Waker&);
    Waker& operator=(
        const Waker&);
};

    /* static */ QCFdPoll::Impl&
QCFdPoll::Create(
    bool inWakeableFlag)
{
    char* const thePtr = new char[sizeof(Impl) +
        (inWakeableFlag ? sizeof(Impl::Waker) : 0)];
    Impl& theImpl = *(new (thePtr) Impl(inWakeableFlag ?
        new (thePtr + sizeof(Impl)) Impl::Waker() : 0));
    if (inWakeableFlag) {
        const int theErr = theImpl.Add(
            theImpl.GetWakerPtr()->GetFd(),
            QCFdPoll::kOpTypeIn,
            theImpl.GetWakerPtr()
        );
        if (theErr) {
            QCUtils::FatalError("poll add waker fd", theErr);
        }
    }
    return theImpl;
}

QCFdPoll::QCFdPoll(
    bool inWakeableFlag)
    : mImpl(Create(inWakeableFlag))
{}

QCFdPoll::~QCFdPoll()
{
    Impl::Waker* const theWakerPtr = mImpl.GetWakerPtr();
    mImpl.~Impl();
    if (theWakerPtr) {
        theWakerPtr->~Waker();
    }
    delete [] reinterpret_cast<char*>(&mImpl);
}

    int
QCFdPoll::Add(
    QCFdPoll::Fd inFd,
    int          inOpType,
    void*        inUserDataPtr)
{
    return mImpl.Add(inFd, inOpType, inUserDataPtr);
}

    int
QCFdPoll::Set(
    QCFdPoll::Fd inFd,
    int          inOpType,
    void*        inUserDataPtr)
{
    return mImpl.Set(inFd, inOpType, inUserDataPtr);
}

    int
QCFdPoll::Poll(
    int inMaxEventCountHint,
    int inWaitMilliSec)
{
    Impl::Waker* const theWakerPtr = mImpl.GetWakerPtr();
    const int theRet = mImpl.Poll(
        (theWakerPtr && 0 <= inMaxEventCountHint) ?
            inMaxEventCountHint + 1 : inMaxEventCountHint,
        (! theWakerPtr || theWakerPtr->Sleep()) ? inWaitMilliSec : 0);
    if (theWakerPtr) {
        theWakerPtr->Wake();
    }
    return theRet;
}

    bool
QCFdPoll::Next(
    int&   outOpType,
    void*& outUserDataPtr)
{
    bool theRetFlag;
    while ((theRetFlag = mImpl.Next(outOpType, outUserDataPtr)) &&
            outUserDataPtr && mImpl.GetWakerPtr() == outUserDataPtr)
        {}
    return theRetFlag;
}

    int
QCFdPoll::Remove(
    QCFdPoll::Fd inFd)
{
    return mImpl.Remove(inFd);
}

    bool
QCFdPoll::Wakeup()
{
    Impl::Waker* const theWakerPtr = mImpl.GetWakerPtr();
    if (! theWakerPtr) {
        return false;
    }
    theWakerPtr->Wakeup();
    return true;
}

    int
QCFdPoll::Close()
{
<<<<<<< HEAD
    // Do not remove waker's pipe fds from poll set.
    // Close poll set first, then close pipe fds, in order to allow to close
    // poll set from child process without affecting parent with linux epoll
    // implementation.
=======
>>>>>>> a8b856ce
    const int theRet = mImpl.Close();
    Impl::Waker* const theWakerPtr = mImpl.GetWakerPtr();
    if (theWakerPtr) {
        theWakerPtr->Close();
    }
    return theRet;
}<|MERGE_RESOLUTION|>--- conflicted
+++ resolved
@@ -951,13 +951,10 @@
     int
 QCFdPoll::Close()
 {
-<<<<<<< HEAD
     // Do not remove waker's pipe fds from poll set.
     // Close poll set first, then close pipe fds, in order to allow to close
     // poll set from child process without affecting parent with linux epoll
     // implementation.
-=======
->>>>>>> a8b856ce
     const int theRet = mImpl.Close();
     Impl::Waker* const theWakerPtr = mImpl.GetWakerPtr();
     if (theWakerPtr) {
